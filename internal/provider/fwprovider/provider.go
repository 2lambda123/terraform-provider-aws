--- conflicted
+++ resolved
@@ -14,25 +14,14 @@
 
 // New returns a new, initialized Terraform Plugin Framework-style provider instance.
 // The provider instance is fully configured once the `Configure` method has been called.
-<<<<<<< HEAD
-func New(primary interface{ Meta() interface{} }) tfsdk.Provider {
-	return &provider{
-		Primary: primary.Meta().(intf.ProviderData),
-	}
-}
-
-type provider struct {
-	Primary intf.ProviderData
-=======
 func New(primary interface{ Meta() interface{} }) provider.Provider {
 	return &fwprovider{
-		Primary: primary,
+		Primary: primary.Meta().(intf.ProviderData),
 	}
 }
 
 type fwprovider struct {
-	Primary interface{ Meta() interface{} }
->>>>>>> 3ede5dfc
+	Primary intf.ProviderData
 }
 
 // GetSchema returns the schema for this provider's configuration.
