package provider

import (
	"context"
	"fmt"
	"log"
	"os"
	"regexp"
	"time"

	"github.com/aws/aws-sdk-go-v2/feature/ec2/imds"
	awsbase "github.com/hashicorp/aws-sdk-go-base/v2"
	multierror "github.com/hashicorp/go-multierror"
	"github.com/hashicorp/terraform-plugin-sdk/v2/diag"
	"github.com/hashicorp/terraform-plugin-sdk/v2/helper/schema"
	"github.com/hashicorp/terraform-plugin-sdk/v2/helper/validation"
	"github.com/hashicorp/terraform-provider-aws/internal/conns"
	"github.com/hashicorp/terraform-provider-aws/internal/experimental/nullable"
	"github.com/hashicorp/terraform-provider-aws/internal/flex"
	"github.com/hashicorp/terraform-provider-aws/internal/service/accessanalyzer"
	"github.com/hashicorp/terraform-provider-aws/internal/service/account"
	"github.com/hashicorp/terraform-provider-aws/internal/service/acm"
	"github.com/hashicorp/terraform-provider-aws/internal/service/acmpca"
	"github.com/hashicorp/terraform-provider-aws/internal/service/amp"
	"github.com/hashicorp/terraform-provider-aws/internal/service/amplify"
	"github.com/hashicorp/terraform-provider-aws/internal/service/apigateway"
	"github.com/hashicorp/terraform-provider-aws/internal/service/apigatewayv2"
	"github.com/hashicorp/terraform-provider-aws/internal/service/appautoscaling"
	"github.com/hashicorp/terraform-provider-aws/internal/service/appconfig"
	"github.com/hashicorp/terraform-provider-aws/internal/service/appflow"
	"github.com/hashicorp/terraform-provider-aws/internal/service/appintegrations"
	"github.com/hashicorp/terraform-provider-aws/internal/service/applicationinsights"
	"github.com/hashicorp/terraform-provider-aws/internal/service/appmesh"
	"github.com/hashicorp/terraform-provider-aws/internal/service/apprunner"
	"github.com/hashicorp/terraform-provider-aws/internal/service/appstream"
	"github.com/hashicorp/terraform-provider-aws/internal/service/appsync"
	"github.com/hashicorp/terraform-provider-aws/internal/service/athena"
	"github.com/hashicorp/terraform-provider-aws/internal/service/auditmanager"
	"github.com/hashicorp/terraform-provider-aws/internal/service/autoscaling"
	"github.com/hashicorp/terraform-provider-aws/internal/service/autoscalingplans"
	"github.com/hashicorp/terraform-provider-aws/internal/service/backup"
	"github.com/hashicorp/terraform-provider-aws/internal/service/batch"
	"github.com/hashicorp/terraform-provider-aws/internal/service/budgets"
	"github.com/hashicorp/terraform-provider-aws/internal/service/ce"
	"github.com/hashicorp/terraform-provider-aws/internal/service/chime"
	"github.com/hashicorp/terraform-provider-aws/internal/service/cloud9"
	"github.com/hashicorp/terraform-provider-aws/internal/service/cloudcontrol"
	"github.com/hashicorp/terraform-provider-aws/internal/service/cloudformation"
	"github.com/hashicorp/terraform-provider-aws/internal/service/cloudfront"
	"github.com/hashicorp/terraform-provider-aws/internal/service/cloudhsmv2"
	"github.com/hashicorp/terraform-provider-aws/internal/service/cloudsearch"
	"github.com/hashicorp/terraform-provider-aws/internal/service/cloudtrail"
	"github.com/hashicorp/terraform-provider-aws/internal/service/cloudwatch"
	"github.com/hashicorp/terraform-provider-aws/internal/service/codeartifact"
	"github.com/hashicorp/terraform-provider-aws/internal/service/codebuild"
	"github.com/hashicorp/terraform-provider-aws/internal/service/codecommit"
	"github.com/hashicorp/terraform-provider-aws/internal/service/codepipeline"
	"github.com/hashicorp/terraform-provider-aws/internal/service/codestarconnections"
	"github.com/hashicorp/terraform-provider-aws/internal/service/codestarnotifications"
	"github.com/hashicorp/terraform-provider-aws/internal/service/cognitoidentity"
	"github.com/hashicorp/terraform-provider-aws/internal/service/cognitoidp"
	"github.com/hashicorp/terraform-provider-aws/internal/service/comprehend"
	"github.com/hashicorp/terraform-provider-aws/internal/service/configservice"
	"github.com/hashicorp/terraform-provider-aws/internal/service/connect"
	"github.com/hashicorp/terraform-provider-aws/internal/service/controltower"
	"github.com/hashicorp/terraform-provider-aws/internal/service/cur"
	"github.com/hashicorp/terraform-provider-aws/internal/service/dataexchange"
	"github.com/hashicorp/terraform-provider-aws/internal/service/datapipeline"
	"github.com/hashicorp/terraform-provider-aws/internal/service/datasync"
	"github.com/hashicorp/terraform-provider-aws/internal/service/dax"
	"github.com/hashicorp/terraform-provider-aws/internal/service/deploy"
	"github.com/hashicorp/terraform-provider-aws/internal/service/detective"
	"github.com/hashicorp/terraform-provider-aws/internal/service/devicefarm"
	"github.com/hashicorp/terraform-provider-aws/internal/service/directconnect"
	"github.com/hashicorp/terraform-provider-aws/internal/service/dlm"
	"github.com/hashicorp/terraform-provider-aws/internal/service/dms"
	"github.com/hashicorp/terraform-provider-aws/internal/service/docdb"
	"github.com/hashicorp/terraform-provider-aws/internal/service/ds"
	"github.com/hashicorp/terraform-provider-aws/internal/service/dynamodb"
	"github.com/hashicorp/terraform-provider-aws/internal/service/ec2"
	"github.com/hashicorp/terraform-provider-aws/internal/service/ecr"
	"github.com/hashicorp/terraform-provider-aws/internal/service/ecrpublic"
	"github.com/hashicorp/terraform-provider-aws/internal/service/ecs"
	"github.com/hashicorp/terraform-provider-aws/internal/service/efs"
	"github.com/hashicorp/terraform-provider-aws/internal/service/eks"
	"github.com/hashicorp/terraform-provider-aws/internal/service/elasticache"
	"github.com/hashicorp/terraform-provider-aws/internal/service/elasticbeanstalk"
	"github.com/hashicorp/terraform-provider-aws/internal/service/elasticsearch"
	"github.com/hashicorp/terraform-provider-aws/internal/service/elastictranscoder"
	"github.com/hashicorp/terraform-provider-aws/internal/service/elb"
	"github.com/hashicorp/terraform-provider-aws/internal/service/elbv2"
	"github.com/hashicorp/terraform-provider-aws/internal/service/emr"
	"github.com/hashicorp/terraform-provider-aws/internal/service/emrcontainers"
	"github.com/hashicorp/terraform-provider-aws/internal/service/emrserverless"
	"github.com/hashicorp/terraform-provider-aws/internal/service/events"
	"github.com/hashicorp/terraform-provider-aws/internal/service/evidently"
	"github.com/hashicorp/terraform-provider-aws/internal/service/firehose"
	"github.com/hashicorp/terraform-provider-aws/internal/service/fis"
	"github.com/hashicorp/terraform-provider-aws/internal/service/fms"
	"github.com/hashicorp/terraform-provider-aws/internal/service/fsx"
	"github.com/hashicorp/terraform-provider-aws/internal/service/gamelift"
	"github.com/hashicorp/terraform-provider-aws/internal/service/glacier"
	"github.com/hashicorp/terraform-provider-aws/internal/service/globalaccelerator"
	"github.com/hashicorp/terraform-provider-aws/internal/service/glue"
	"github.com/hashicorp/terraform-provider-aws/internal/service/grafana"
	"github.com/hashicorp/terraform-provider-aws/internal/service/guardduty"
	"github.com/hashicorp/terraform-provider-aws/internal/service/iam"
	"github.com/hashicorp/terraform-provider-aws/internal/service/identitystore"
	"github.com/hashicorp/terraform-provider-aws/internal/service/imagebuilder"
	"github.com/hashicorp/terraform-provider-aws/internal/service/inspector"
	"github.com/hashicorp/terraform-provider-aws/internal/service/inspector2"
	"github.com/hashicorp/terraform-provider-aws/internal/service/iot"
	"github.com/hashicorp/terraform-provider-aws/internal/service/ivs"
	"github.com/hashicorp/terraform-provider-aws/internal/service/ivschat"
	"github.com/hashicorp/terraform-provider-aws/internal/service/kafka"
	"github.com/hashicorp/terraform-provider-aws/internal/service/kafkaconnect"
	"github.com/hashicorp/terraform-provider-aws/internal/service/kendra"
	"github.com/hashicorp/terraform-provider-aws/internal/service/keyspaces"
	"github.com/hashicorp/terraform-provider-aws/internal/service/kinesis"
	"github.com/hashicorp/terraform-provider-aws/internal/service/kinesisanalytics"
	"github.com/hashicorp/terraform-provider-aws/internal/service/kinesisanalyticsv2"
	"github.com/hashicorp/terraform-provider-aws/internal/service/kinesisvideo"
	"github.com/hashicorp/terraform-provider-aws/internal/service/kms"
	"github.com/hashicorp/terraform-provider-aws/internal/service/lakeformation"
	"github.com/hashicorp/terraform-provider-aws/internal/service/lambda"
	"github.com/hashicorp/terraform-provider-aws/internal/service/lexmodels"
	"github.com/hashicorp/terraform-provider-aws/internal/service/licensemanager"
	"github.com/hashicorp/terraform-provider-aws/internal/service/lightsail"
	"github.com/hashicorp/terraform-provider-aws/internal/service/location"
	"github.com/hashicorp/terraform-provider-aws/internal/service/logs"
	"github.com/hashicorp/terraform-provider-aws/internal/service/macie"
	"github.com/hashicorp/terraform-provider-aws/internal/service/macie2"
	"github.com/hashicorp/terraform-provider-aws/internal/service/mediaconvert"
	"github.com/hashicorp/terraform-provider-aws/internal/service/medialive"
	"github.com/hashicorp/terraform-provider-aws/internal/service/mediapackage"
	"github.com/hashicorp/terraform-provider-aws/internal/service/mediastore"
	"github.com/hashicorp/terraform-provider-aws/internal/service/memorydb"
	"github.com/hashicorp/terraform-provider-aws/internal/service/mq"
	"github.com/hashicorp/terraform-provider-aws/internal/service/mwaa"
	"github.com/hashicorp/terraform-provider-aws/internal/service/neptune"
	"github.com/hashicorp/terraform-provider-aws/internal/service/networkfirewall"
	"github.com/hashicorp/terraform-provider-aws/internal/service/networkmanager"
	"github.com/hashicorp/terraform-provider-aws/internal/service/opensearch"
	"github.com/hashicorp/terraform-provider-aws/internal/service/opsworks"
	"github.com/hashicorp/terraform-provider-aws/internal/service/organizations"
	"github.com/hashicorp/terraform-provider-aws/internal/service/outposts"
	"github.com/hashicorp/terraform-provider-aws/internal/service/pinpoint"
	"github.com/hashicorp/terraform-provider-aws/internal/service/pricing"
	"github.com/hashicorp/terraform-provider-aws/internal/service/qldb"
	"github.com/hashicorp/terraform-provider-aws/internal/service/quicksight"
	"github.com/hashicorp/terraform-provider-aws/internal/service/ram"
	"github.com/hashicorp/terraform-provider-aws/internal/service/rds"
	"github.com/hashicorp/terraform-provider-aws/internal/service/redshift"
	"github.com/hashicorp/terraform-provider-aws/internal/service/redshiftdata"
	"github.com/hashicorp/terraform-provider-aws/internal/service/redshiftserverless"
	"github.com/hashicorp/terraform-provider-aws/internal/service/resourcegroups"
	"github.com/hashicorp/terraform-provider-aws/internal/service/resourcegroupstaggingapi"
	"github.com/hashicorp/terraform-provider-aws/internal/service/rolesanywhere"
	"github.com/hashicorp/terraform-provider-aws/internal/service/route53"
	"github.com/hashicorp/terraform-provider-aws/internal/service/route53domains"
	"github.com/hashicorp/terraform-provider-aws/internal/service/route53recoverycontrolconfig"
	"github.com/hashicorp/terraform-provider-aws/internal/service/route53recoveryreadiness"
	"github.com/hashicorp/terraform-provider-aws/internal/service/route53resolver"
	"github.com/hashicorp/terraform-provider-aws/internal/service/rum"
	"github.com/hashicorp/terraform-provider-aws/internal/service/s3"
	"github.com/hashicorp/terraform-provider-aws/internal/service/s3control"
	"github.com/hashicorp/terraform-provider-aws/internal/service/s3outposts"
	"github.com/hashicorp/terraform-provider-aws/internal/service/sagemaker"
	"github.com/hashicorp/terraform-provider-aws/internal/service/scheduler"
	"github.com/hashicorp/terraform-provider-aws/internal/service/schemas"
	"github.com/hashicorp/terraform-provider-aws/internal/service/secretsmanager"
	"github.com/hashicorp/terraform-provider-aws/internal/service/securityhub"
	"github.com/hashicorp/terraform-provider-aws/internal/service/serverlessrepo"
	"github.com/hashicorp/terraform-provider-aws/internal/service/servicecatalog"
	"github.com/hashicorp/terraform-provider-aws/internal/service/servicediscovery"
	"github.com/hashicorp/terraform-provider-aws/internal/service/servicequotas"
	"github.com/hashicorp/terraform-provider-aws/internal/service/ses"
	"github.com/hashicorp/terraform-provider-aws/internal/service/sesv2"
	"github.com/hashicorp/terraform-provider-aws/internal/service/sfn"
	"github.com/hashicorp/terraform-provider-aws/internal/service/shield"
	"github.com/hashicorp/terraform-provider-aws/internal/service/signer"
	"github.com/hashicorp/terraform-provider-aws/internal/service/sns"
	"github.com/hashicorp/terraform-provider-aws/internal/service/sqs"
	"github.com/hashicorp/terraform-provider-aws/internal/service/ssm"
	"github.com/hashicorp/terraform-provider-aws/internal/service/ssoadmin"
	"github.com/hashicorp/terraform-provider-aws/internal/service/storagegateway"
	"github.com/hashicorp/terraform-provider-aws/internal/service/swf"
	"github.com/hashicorp/terraform-provider-aws/internal/service/synthetics"
	"github.com/hashicorp/terraform-provider-aws/internal/service/timestreamwrite"
	"github.com/hashicorp/terraform-provider-aws/internal/service/transcribe"
	"github.com/hashicorp/terraform-provider-aws/internal/service/transfer"
	"github.com/hashicorp/terraform-provider-aws/internal/service/waf"
	"github.com/hashicorp/terraform-provider-aws/internal/service/wafregional"
	"github.com/hashicorp/terraform-provider-aws/internal/service/wafv2"
	"github.com/hashicorp/terraform-provider-aws/internal/service/worklink"
	"github.com/hashicorp/terraform-provider-aws/internal/service/workspaces"
	"github.com/hashicorp/terraform-provider-aws/internal/service/xray"
	tftags "github.com/hashicorp/terraform-provider-aws/internal/tags"
	"github.com/hashicorp/terraform-provider-aws/internal/verify"
	"github.com/hashicorp/terraform-provider-aws/names"
)

// New returns a new, initialized Terraform Plugin SDK v2-style provider instance.
// The provider instance is fully configured once the `ConfigureContextFunc` has been called.
func New(ctx context.Context) (*schema.Provider, error) {
	provider := &schema.Provider{
		// This schema must match exactly the Terraform Protocol v6 (Terraform Plugin Framework) provider's schema.
		// Notably the attributes can have no Default values.
		Schema: map[string]*schema.Schema{
			"access_key": {
				Type:     schema.TypeString,
				Optional: true,
				Description: "The access key for API operations. You can retrieve this\n" +
					"from the 'Security & Credentials' section of the AWS console.",
			},
			"allowed_account_ids": {
				Type:          schema.TypeSet,
				Elem:          &schema.Schema{Type: schema.TypeString},
				Optional:      true,
				ConflictsWith: []string{"forbidden_account_ids"},
				Set:           schema.HashString,
			},
			"assume_role":                   assumeRoleSchema(),
			"assume_role_with_web_identity": assumeRoleWithWebIdentitySchema(),
			"custom_ca_bundle": {
				Type:     schema.TypeString,
				Optional: true,
				Description: "File containing custom root and intermediate certificates. " +
					"Can also be configured using the `AWS_CA_BUNDLE` environment variable. " +
					"(Setting `ca_bundle` in the shared config file is not supported.)",
			},
			"default_tags": {
				Type:        schema.TypeList,
				Optional:    true,
				MaxItems:    1,
				Description: "Configuration block with settings to default resource tags across all resources.",
				Elem: &schema.Resource{
					Schema: map[string]*schema.Schema{
						"tags": {
							Type:        schema.TypeMap,
							Optional:    true,
							Elem:        &schema.Schema{Type: schema.TypeString},
							Description: "Resource tags to default across all resources",
						},
					},
				},
			},
			"ec2_metadata_service_endpoint": {
				Type:     schema.TypeString,
				Optional: true,
				Description: "Address of the EC2 metadata service endpoint to use. " +
					"Can also be configured using the `AWS_EC2_METADATA_SERVICE_ENDPOINT` environment variable.",
			},
			"ec2_metadata_service_endpoint_mode": {
				Type:     schema.TypeString,
				Optional: true,
				Description: "Protocol to use with EC2 metadata service endpoint." +
					"Valid values are `IPv4` and `IPv6`. Can also be configured using the `AWS_EC2_METADATA_SERVICE_ENDPOINT_MODE` environment variable.",
			},
			"endpoints": endpointsSchema(),
			"forbidden_account_ids": {
				Type:          schema.TypeSet,
				Elem:          &schema.Schema{Type: schema.TypeString},
				Optional:      true,
				ConflictsWith: []string{"allowed_account_ids"},
				Set:           schema.HashString,
			},
			"http_proxy": {
				Type:     schema.TypeString,
				Optional: true,
				Description: "The address of an HTTP proxy to use when accessing the AWS API. " +
					"Can also be configured using the `HTTP_PROXY` or `HTTPS_PROXY` environment variables.",
			},
			"ignore_tags": {
				Type:        schema.TypeList,
				Optional:    true,
				MaxItems:    1,
				Description: "Configuration block with settings to ignore resource tags across all resources.",
				Elem: &schema.Resource{
					Schema: map[string]*schema.Schema{
						"keys": {
							Type:        schema.TypeSet,
							Optional:    true,
							Elem:        &schema.Schema{Type: schema.TypeString},
							Set:         schema.HashString,
							Description: "Resource tag keys to ignore across all resources.",
						},
						"key_prefixes": {
							Type:        schema.TypeSet,
							Optional:    true,
							Elem:        &schema.Schema{Type: schema.TypeString},
							Set:         schema.HashString,
							Description: "Resource tag key prefixes to ignore across all resources.",
						},
					},
				},
			},
			"insecure": {
				Type:     schema.TypeBool,
				Optional: true,
				Description: "Explicitly allow the provider to perform \"insecure\" SSL requests. If omitted, " +
					"default value is `false`",
			},
			"max_retries": {
				Type:     schema.TypeInt,
				Optional: true,
				Description: "The maximum number of times an AWS API request is\n" +
					"being executed. If the API request still fails, an error is\n" +
					"thrown.",
			},
			"profile": {
				Type:     schema.TypeString,
				Optional: true,
				Description: "The profile for API operations. If not set, the default profile\n" +
					"created with `aws configure` will be used.",
			},
			"region": {
				Type:     schema.TypeString,
				Optional: true,
				Description: "The region where AWS operations will take place. Examples\n" +
					"are us-east-1, us-west-2, etc.", // lintignore:AWSAT003,
			},
			"s3_force_path_style": {
				Type:       schema.TypeBool,
				Optional:   true,
				Deprecated: "Use s3_use_path_style instead.",
				Description: "Set this to true to enable the request to use path-style addressing,\n" +
					"i.e., https://s3.amazonaws.com/BUCKET/KEY. By default, the S3 client will\n" +
					"use virtual hosted bucket addressing when possible\n" +
					"(https://BUCKET.s3.amazonaws.com/KEY). Specific to the Amazon S3 service.",
			},
			"s3_use_path_style": {
				Type:     schema.TypeBool,
				Optional: true,
				Description: "Set this to true to enable the request to use path-style addressing,\n" +
					"i.e., https://s3.amazonaws.com/BUCKET/KEY. By default, the S3 client will\n" +
					"use virtual hosted bucket addressing when possible\n" +
					"(https://BUCKET.s3.amazonaws.com/KEY). Specific to the Amazon S3 service.",
			},
			"secret_key": {
				Type:     schema.TypeString,
				Optional: true,
				Description: "The secret key for API operations. You can retrieve this\n" +
					"from the 'Security & Credentials' section of the AWS console.",
			},
			"shared_config_files": {
				Type:        schema.TypeList,
				Optional:    true,
				Description: "List of paths to shared config files. If not set, defaults to [~/.aws/config].",
				Elem:        &schema.Schema{Type: schema.TypeString},
			},
			"shared_credentials_file": {
				Type:          schema.TypeString,
				Optional:      true,
				Deprecated:    "Use shared_credentials_files instead.",
				ConflictsWith: []string{"shared_credentials_files"},
				Description:   "The path to the shared credentials file. If not set, defaults to ~/.aws/credentials.",
			},
			"shared_credentials_files": {
				Type:          schema.TypeList,
				Optional:      true,
				ConflictsWith: []string{"shared_credentials_file"},
				Description:   "List of paths to shared credentials files. If not set, defaults to [~/.aws/credentials].",
				Elem:          &schema.Schema{Type: schema.TypeString},
			},
			"skip_credentials_validation": {
				Type:     schema.TypeBool,
				Optional: true,
				Description: "Skip the credentials validation via STS API. " +
					"Used for AWS API implementations that do not have STS available/implemented.",
			},
			"skip_get_ec2_platforms": {
				Type:     schema.TypeBool,
				Optional: true,
				Description: "Skip getting the supported EC2 platforms. " +
					"Used by users that don't have ec2:DescribeAccountAttributes permissions.",
				Deprecated: `With the retirement of EC2-Classic the skip_get_ec2_platforms attribute has been deprecated and will be removed in a future version.`,
			},
			"skip_metadata_api_check": {
				Type:         nullable.TypeNullableBool,
				Optional:     true,
				ValidateFunc: nullable.ValidateTypeStringNullableBool,
				Description: "Skip the AWS Metadata API check. " +
					"Used for AWS API implementations that do not have a metadata api endpoint.",
			},
			"skip_region_validation": {
				Type:     schema.TypeBool,
				Optional: true,
				Description: "Skip static validation of region name. " +
					"Used by users of alternative AWS-like APIs or users w/ access to regions that are not public (yet).",
			},
			"skip_requesting_account_id": {
				Type:     schema.TypeBool,
				Optional: true,
				Description: "Skip requesting the account ID. " +
					"Used for AWS API implementations that do not have IAM/STS API and/or metadata API.",
			},
			"sts_region": {
				Type:     schema.TypeString,
				Optional: true,
				Description: "The region where AWS STS operations will take place. Examples\n" +
					"are us-east-1 and us-west-2.", // lintignore:AWSAT003,
			},
			"token": {
				Type:     schema.TypeString,
				Optional: true,
				Description: "session token. A session token is only required if you are\n" +
					"using temporary security credentials.",
			},
			"use_dualstack_endpoint": {
				Type:        schema.TypeBool,
				Optional:    true,
				Description: "Resolve an endpoint with DualStack capability",
			},
			"use_fips_endpoint": {
				Type:        schema.TypeBool,
				Optional:    true,
				Description: "Resolve an endpoint with FIPS capability",
			},
		},

		DataSourcesMap: map[string]*schema.Resource{
			"aws_acm_certificate": acm.DataSourceCertificate(),

			"aws_acmpca_certificate_authority": acmpca.DataSourceCertificateAuthority(),
			"aws_acmpca_certificate":           acmpca.DataSourceCertificate(),

			"aws_api_gateway_api_key":     apigateway.DataSourceAPIKey(),
			"aws_api_gateway_domain_name": apigateway.DataSourceDomainName(),
			"aws_api_gateway_export":      apigateway.DataSourceExport(),
			"aws_api_gateway_resource":    apigateway.DataSourceResource(),
			"aws_api_gateway_rest_api":    apigateway.DataSourceRestAPI(),
			"aws_api_gateway_sdk":         apigateway.DataSourceSdk(),
			"aws_api_gateway_vpc_link":    apigateway.DataSourceVPCLink(),

			"aws_apigatewayv2_api":    apigatewayv2.DataSourceAPI(),
			"aws_apigatewayv2_apis":   apigatewayv2.DataSourceAPIs(),
			"aws_apigatewayv2_export": apigatewayv2.DataSourceExport(),

			"aws_appconfig_configuration_profile":  appconfig.DataSourceConfigurationProfile(),
			"aws_appconfig_configuration_profiles": appconfig.DataSourceConfigurationProfiles(),
			"aws_appconfig_environment":            appconfig.DataSourceEnvironment(),
			"aws_appconfig_environments":           appconfig.DataSourceEnvironments(),

			"aws_appmesh_mesh":            appmesh.DataSourceMesh(),
			"aws_appmesh_virtual_service": appmesh.DataSourceVirtualService(),

			"aws_autoscaling_group":    autoscaling.DataSourceGroup(),
			"aws_autoscaling_groups":   autoscaling.DataSourceGroups(),
			"aws_launch_configuration": autoscaling.DataSourceLaunchConfiguration(),

			"aws_backup_framework":   backup.DataSourceFramework(),
			"aws_backup_plan":        backup.DataSourcePlan(),
			"aws_backup_report_plan": backup.DataSourceReportPlan(),
			"aws_backup_selection":   backup.DataSourceSelection(),
			"aws_backup_vault":       backup.DataSourceVault(),

			"aws_batch_compute_environment": batch.DataSourceComputeEnvironment(),
			"aws_batch_job_queue":           batch.DataSourceJobQueue(),
			"aws_batch_scheduling_policy":   batch.DataSourceSchedulingPolicy(),

			"aws_ce_cost_category": ce.DataSourceCostCategory(),
			"aws_ce_tags":          ce.DataSourceTags(),

			"aws_cloudcontrolapi_resource": cloudcontrol.DataSourceResource(),

			"aws_cloudformation_export": cloudformation.DataSourceExport(),
			"aws_cloudformation_stack":  cloudformation.DataSourceStack(),
			"aws_cloudformation_type":   cloudformation.DataSourceType(),

			"aws_cloudfront_cache_policy":                   cloudfront.DataSourceCachePolicy(),
			"aws_cloudfront_distribution":                   cloudfront.DataSourceDistribution(),
			"aws_cloudfront_function":                       cloudfront.DataSourceFunction(),
			"aws_cloudfront_log_delivery_canonical_user_id": cloudfront.DataSourceLogDeliveryCanonicalUserID(),
			"aws_cloudfront_origin_access_identities":       cloudfront.DataSourceOriginAccessIdentities(),
			"aws_cloudfront_origin_access_identity":         cloudfront.DataSourceOriginAccessIdentity(),
			"aws_cloudfront_origin_request_policy":          cloudfront.DataSourceOriginRequestPolicy(),
			"aws_cloudfront_realtime_log_config":            cloudfront.DataSourceRealtimeLogConfig(),
			"aws_cloudfront_response_headers_policy":        cloudfront.DataSourceResponseHeadersPolicy(),

			"aws_cloudhsm_v2_cluster": cloudhsmv2.DataSourceCluster(),

			"aws_cloudtrail_service_account": cloudtrail.DataSourceServiceAccount(),

			"aws_cloudwatch_event_bus":        events.DataSourceBus(),
			"aws_cloudwatch_event_connection": events.DataSourceConnection(),
			"aws_cloudwatch_event_source":     events.DataSourceSource(),

<<<<<<< HEAD
=======
			"aws_cloudwatch_log_data_protection_policy_document": logs.DataSourceDataProtectionPolicyDocument(),
			"aws_cloudwatch_log_group":                           logs.DataSourceGroup(),
			"aws_cloudwatch_log_groups":                          logs.DataSourceGroups(),

>>>>>>> e90c7f4d
			"aws_codeartifact_authorization_token": codeartifact.DataSourceAuthorizationToken(),
			"aws_codeartifact_repository_endpoint": codeartifact.DataSourceRepositoryEndpoint(),

			"aws_codecommit_approval_rule_template": codecommit.DataSourceApprovalRuleTemplate(),
			"aws_codecommit_repository":             codecommit.DataSourceRepository(),

			"aws_codestarconnections_connection": codestarconnections.DataSourceConnection(),

			"aws_cognito_user_pool_client":              cognitoidp.DataSourceUserPoolClient(),
			"aws_cognito_user_pool_clients":             cognitoidp.DataSourceUserPoolClients(),
			"aws_cognito_user_pool_signing_certificate": cognitoidp.DataSourceUserPoolSigningCertificate(),
			"aws_cognito_user_pools":                    cognitoidp.DataSourceUserPools(),

			"aws_connect_bot_association":             connect.DataSourceBotAssociation(),
			"aws_connect_contact_flow":                connect.DataSourceContactFlow(),
			"aws_connect_contact_flow_module":         connect.DataSourceContactFlowModule(),
			"aws_connect_hours_of_operation":          connect.DataSourceHoursOfOperation(),
			"aws_connect_instance":                    connect.DataSourceInstance(),
			"aws_connect_instance_storage_config":     connect.DataSourceInstanceStorageConfig(),
			"aws_connect_lambda_function_association": connect.DataSourceLambdaFunctionAssociation(),
			"aws_connect_prompt":                      connect.DataSourcePrompt(),
			"aws_connect_queue":                       connect.DataSourceQueue(),
			"aws_connect_quick_connect":               connect.DataSourceQuickConnect(),
			"aws_connect_routing_profile":             connect.DataSourceRoutingProfile(),
			"aws_connect_security_profile":            connect.DataSourceSecurityProfile(),
			"aws_connect_user_hierarchy_group":        connect.DataSourceUserHierarchyGroup(),
			"aws_connect_user_hierarchy_structure":    connect.DataSourceUserHierarchyStructure(),

			"aws_controltower_controls": controltower.DataSourceControls(),

			"aws_cur_report_definition": cur.DataSourceReportDefinition(),

			"aws_datapipeline_pipeline":            datapipeline.DataSourcePipeline(),
			"aws_datapipeline_pipeline_definition": datapipeline.DataSourcePipelineDefinition(),

			"aws_docdb_engine_version":        docdb.DataSourceEngineVersion(),
			"aws_docdb_orderable_db_instance": docdb.DataSourceOrderableDBInstance(),

			"aws_dx_connection":           directconnect.DataSourceConnection(),
			"aws_dx_gateway":              directconnect.DataSourceGateway(),
			"aws_dx_location":             directconnect.DataSourceLocation(),
			"aws_dx_locations":            directconnect.DataSourceLocations(),
			"aws_dx_router_configuration": directconnect.DataSourceRouterConfiguration(),

			"aws_directory_service_directory": ds.DataSourceDirectory(),

			"aws_dynamodb_table":      dynamodb.DataSourceTable(),
			"aws_dynamodb_table_item": dynamodb.DataSourceTableItem(),

			"aws_ami":                                        ec2.DataSourceAMI(),
			"aws_ami_ids":                                    ec2.DataSourceAMIIDs(),
			"aws_availability_zone":                          ec2.DataSourceAvailabilityZone(),
			"aws_availability_zones":                         ec2.DataSourceAvailabilityZones(),
			"aws_customer_gateway":                           ec2.DataSourceCustomerGateway(),
			"aws_ebs_default_kms_key":                        ec2.DataSourceEBSDefaultKMSKey(),
			"aws_ebs_encryption_by_default":                  ec2.DataSourceEBSEncryptionByDefault(),
			"aws_ebs_snapshot":                               ec2.DataSourceEBSSnapshot(),
			"aws_ebs_snapshot_ids":                           ec2.DataSourceEBSSnapshotIDs(),
			"aws_ebs_volume":                                 ec2.DataSourceEBSVolume(),
			"aws_ebs_volumes":                                ec2.DataSourceEBSVolumes(),
			"aws_ec2_client_vpn_endpoint":                    ec2.DataSourceClientVPNEndpoint(),
			"aws_ec2_coip_pool":                              ec2.DataSourceCoIPPool(),
			"aws_ec2_coip_pools":                             ec2.DataSourceCoIPPools(),
			"aws_ec2_host":                                   ec2.DataSourceHost(),
			"aws_ec2_instance_type_offering":                 ec2.DataSourceInstanceTypeOffering(),
			"aws_ec2_instance_type_offerings":                ec2.DataSourceInstanceTypeOfferings(),
			"aws_ec2_instance_type":                          ec2.DataSourceInstanceType(),
			"aws_ec2_instance_types":                         ec2.DataSourceInstanceTypes(),
			"aws_ec2_local_gateway_route_table":              ec2.DataSourceLocalGatewayRouteTable(),
			"aws_ec2_local_gateway_route_tables":             ec2.DataSourceLocalGatewayRouteTables(),
			"aws_ec2_local_gateway_virtual_interface":        ec2.DataSourceLocalGatewayVirtualInterface(),
			"aws_ec2_local_gateway_virtual_interface_group":  ec2.DataSourceLocalGatewayVirtualInterfaceGroup(),
			"aws_ec2_local_gateway_virtual_interface_groups": ec2.DataSourceLocalGatewayVirtualInterfaceGroups(),
			"aws_ec2_local_gateway":                          ec2.DataSourceLocalGateway(),
			"aws_ec2_local_gateways":                         ec2.DataSourceLocalGateways(),
			"aws_ec2_managed_prefix_list":                    ec2.DataSourceManagedPrefixList(),
			"aws_ec2_managed_prefix_lists":                   ec2.DataSourceManagedPrefixLists(),
			"aws_ec2_network_insights_analysis":              ec2.DataSourceNetworkInsightsAnalysis(),
			"aws_ec2_network_insights_path":                  ec2.DataSourceNetworkInsightsPath(),
			"aws_ec2_serial_console_access":                  ec2.DataSourceSerialConsoleAccess(),
			"aws_ec2_spot_price":                             ec2.DataSourceSpotPrice(),
			"aws_ec2_transit_gateway":                        ec2.DataSourceTransitGateway(),
			"aws_ec2_transit_gateway_attachment":             ec2.DataSourceTransitGatewayAttachment(),
			"aws_ec2_transit_gateway_connect":                ec2.DataSourceTransitGatewayConnect(),
			"aws_ec2_transit_gateway_connect_peer":           ec2.DataSourceTransitGatewayConnectPeer(),
			"aws_ec2_transit_gateway_dx_gateway_attachment":  ec2.DataSourceTransitGatewayDxGatewayAttachment(),
			"aws_ec2_transit_gateway_multicast_domain":       ec2.DataSourceTransitGatewayMulticastDomain(),
			"aws_ec2_transit_gateway_peering_attachment":     ec2.DataSourceTransitGatewayPeeringAttachment(),
			"aws_ec2_transit_gateway_route_table":            ec2.DataSourceTransitGatewayRouteTable(),
			"aws_ec2_transit_gateway_route_tables":           ec2.DataSourceTransitGatewayRouteTables(),
			"aws_ec2_transit_gateway_vpc_attachment":         ec2.DataSourceTransitGatewayVPCAttachment(),
			"aws_ec2_transit_gateway_vpc_attachments":        ec2.DataSourceTransitGatewayVPCAttachments(),
			"aws_ec2_transit_gateway_vpn_attachment":         ec2.DataSourceTransitGatewayVPNAttachment(),
			"aws_eip":                                        ec2.DataSourceEIP(),
			"aws_eips":                                       ec2.DataSourceEIPs(),
			"aws_instance":                                   ec2.DataSourceInstance(),
			"aws_instances":                                  ec2.DataSourceInstances(),
			"aws_internet_gateway":                           ec2.DataSourceInternetGateway(),
			"aws_key_pair":                                   ec2.DataSourceKeyPair(),
			"aws_launch_template":                            ec2.DataSourceLaunchTemplate(),
			"aws_nat_gateway":                                ec2.DataSourceNATGateway(),
			"aws_nat_gateways":                               ec2.DataSourceNATGateways(),
			"aws_network_acls":                               ec2.DataSourceNetworkACLs(),
			"aws_network_interface":                          ec2.DataSourceNetworkInterface(),
			"aws_network_interfaces":                         ec2.DataSourceNetworkInterfaces(),
			"aws_prefix_list":                                ec2.DataSourcePrefixList(),
			"aws_route_table":                                ec2.DataSourceRouteTable(),
			"aws_route_tables":                               ec2.DataSourceRouteTables(),
			"aws_route":                                      ec2.DataSourceRoute(),
			"aws_security_group":                             ec2.DataSourceSecurityGroup(),
			"aws_security_groups":                            ec2.DataSourceSecurityGroups(),
			"aws_subnet_ids":                                 ec2.DataSourceSubnetIDs(),
			"aws_subnet":                                     ec2.DataSourceSubnet(),
			"aws_subnets":                                    ec2.DataSourceSubnets(),
			"aws_vpc_dhcp_options":                           ec2.DataSourceVPCDHCPOptions(),
			"aws_vpc_endpoint_service":                       ec2.DataSourceVPCEndpointService(),
			"aws_vpc_endpoint":                               ec2.DataSourceVPCEndpoint(),
			"aws_vpc_ipam_pool":                              ec2.DataSourceIPAMPool(),
			"aws_vpc_ipam_pools":                             ec2.DataSourceIPAMPools(),
			"aws_vpc_ipam_pool_cidrs":                        ec2.DataSourceIPAMPoolCIDRs(),
			"aws_vpc_ipam_preview_next_cidr":                 ec2.DataSourceIPAMPreviewNextCIDR(),
			"aws_vpc_peering_connection":                     ec2.DataSourceVPCPeeringConnection(),
			"aws_vpc_peering_connections":                    ec2.DataSourceVPCPeeringConnections(),
			"aws_vpc":                                        ec2.DataSourceVPC(),
			"aws_vpcs":                                       ec2.DataSourceVPCs(),
			"aws_vpn_gateway":                                ec2.DataSourceVPNGateway(),

			"aws_ecr_authorization_token": ecr.DataSourceAuthorizationToken(),
			"aws_ecr_image":               ecr.DataSourceImage(),
			"aws_ecr_repository":          ecr.DataSourceRepository(),

			"aws_ecrpublic_authorization_token": ecrpublic.DataSourceAuthorizationToken(),

			"aws_ecs_cluster":              ecs.DataSourceCluster(),
			"aws_ecs_container_definition": ecs.DataSourceContainerDefinition(),
			"aws_ecs_service":              ecs.DataSourceService(),
			"aws_ecs_task_definition":      ecs.DataSourceTaskDefinition(),

			"aws_efs_access_point":  efs.DataSourceAccessPoint(),
			"aws_efs_access_points": efs.DataSourceAccessPoints(),
			"aws_efs_file_system":   efs.DataSourceFileSystem(),
			"aws_efs_mount_target":  efs.DataSourceMountTarget(),

			"aws_eks_addon":         eks.DataSourceAddon(),
			"aws_eks_addon_version": eks.DataSourceAddonVersion(),
			"aws_eks_cluster":       eks.DataSourceCluster(),
			"aws_eks_clusters":      eks.DataSourceClusters(),
			"aws_eks_cluster_auth":  eks.DataSourceClusterAuth(),
			"aws_eks_node_group":    eks.DataSourceNodeGroup(),
			"aws_eks_node_groups":   eks.DataSourceNodeGroups(),

			"aws_elasticache_cluster":           elasticache.DataSourceCluster(),
			"aws_elasticache_replication_group": elasticache.DataSourceReplicationGroup(),
			"aws_elasticache_subnet_group":      elasticache.DataSourceSubnetGroup(),
			"aws_elasticache_user":              elasticache.DataSourceUser(),

			"aws_elastic_beanstalk_application":    elasticbeanstalk.DataSourceApplication(),
			"aws_elastic_beanstalk_hosted_zone":    elasticbeanstalk.DataSourceHostedZone(),
			"aws_elastic_beanstalk_solution_stack": elasticbeanstalk.DataSourceSolutionStack(),

			"aws_elasticsearch_domain": elasticsearch.DataSourceDomain(),

			"aws_elb":                 elb.DataSourceLoadBalancer(),
			"aws_elb_hosted_zone_id":  elb.DataSourceHostedZoneID(),
			"aws_elb_service_account": elb.DataSourceServiceAccount(),

			// Adding the Aliases for the ALB -> LB Rename
			"aws_alb":               elbv2.DataSourceLoadBalancer(),
			"aws_alb_listener":      elbv2.DataSourceListener(),
			"aws_alb_target_group":  elbv2.DataSourceTargetGroup(),
			"aws_lb":                elbv2.DataSourceLoadBalancer(),
			"aws_lb_hosted_zone_id": elbv2.DataSourceHostedZoneID(),
			"aws_lb_listener":       elbv2.DataSourceListener(),
			"aws_lb_target_group":   elbv2.DataSourceTargetGroup(),

			"aws_emr_release_labels": emr.DataSourceReleaseLabels(),

			"aws_emrcontainers_virtual_cluster": emrcontainers.DataSourceVirtualCluster(),

			"aws_kinesis_firehose_delivery_stream": firehose.DataSourceDeliveryStream(),

			"aws_fsx_openzfs_snapshot": fsx.DataSourceOpenzfsSnapshot(),

			"aws_glue_catalog_table":                    glue.DataSourceCatalogTable(),
			"aws_glue_connection":                       glue.DataSourceConnection(),
			"aws_glue_data_catalog_encryption_settings": glue.DataSourceDataCatalogEncryptionSettings(),
			"aws_glue_script":                           glue.DataSourceScript(),

			"aws_grafana_workspace": grafana.DataSourceWorkspace(),

			"aws_guardduty_detector": guardduty.DataSourceDetector(),

			"aws_iam_account_alias":           iam.DataSourceAccountAlias(),
			"aws_iam_group":                   iam.DataSourceGroup(),
			"aws_iam_instance_profile":        iam.DataSourceInstanceProfile(),
			"aws_iam_instance_profiles":       iam.DataSourceInstanceProfiles(),
			"aws_iam_openid_connect_provider": iam.DataSourceOpenIDConnectProvider(),
			"aws_iam_policy":                  iam.DataSourcePolicy(),
			"aws_iam_policy_document":         iam.DataSourcePolicyDocument(),
			"aws_iam_role":                    iam.DataSourceRole(),
			"aws_iam_roles":                   iam.DataSourceRoles(),
			"aws_iam_saml_provider":           iam.DataSourceSAMLProvider(),
			"aws_iam_server_certificate":      iam.DataSourceServerCertificate(),
			"aws_iam_session_context":         iam.DataSourceSessionContext(),
			"aws_iam_user":                    iam.DataSourceUser(),
			"aws_iam_user_ssh_key":            iam.DataSourceUserSSHKey(),
			"aws_iam_users":                   iam.DataSourceUsers(),

			"aws_identitystore_group": identitystore.DataSourceGroup(),
			"aws_identitystore_user":  identitystore.DataSourceUser(),

			"aws_imagebuilder_component":                     imagebuilder.DataSourceComponent(),
			"aws_imagebuilder_components":                    imagebuilder.DataSourceComponents(),
			"aws_imagebuilder_container_recipe":              imagebuilder.DataSourceContainerRecipe(),
			"aws_imagebuilder_container_recipes":             imagebuilder.DataSourceContainerRecipes(),
			"aws_imagebuilder_distribution_configuration":    imagebuilder.DataSourceDistributionConfiguration(),
			"aws_imagebuilder_distribution_configurations":   imagebuilder.DataSourceDistributionConfigurations(),
			"aws_imagebuilder_image":                         imagebuilder.DataSourceImage(),
			"aws_imagebuilder_image_pipeline":                imagebuilder.DataSourceImagePipeline(),
			"aws_imagebuilder_image_pipelines":               imagebuilder.DataSourceImagePipelines(),
			"aws_imagebuilder_image_recipe":                  imagebuilder.DataSourceImageRecipe(),
			"aws_imagebuilder_image_recipes":                 imagebuilder.DataSourceImageRecipes(),
			"aws_imagebuilder_infrastructure_configuration":  imagebuilder.DataSourceInfrastructureConfiguration(),
			"aws_imagebuilder_infrastructure_configurations": imagebuilder.DataSourceInfrastructureConfigurations(),

			"aws_inspector_rules_packages": inspector.DataSourceRulesPackages(),

			"aws_iot_endpoint": iot.DataSourceEndpoint(),

			"aws_ivs_stream_key": ivs.DataSourceStreamKey(),

			"aws_msk_broker_nodes":  kafka.DataSourceBrokerNodes(),
			"aws_msk_cluster":       kafka.DataSourceCluster(),
			"aws_msk_configuration": kafka.DataSourceConfiguration(),
			"aws_msk_kafka_version": kafka.DataSourceVersion(),

			"aws_mskconnect_connector":            kafkaconnect.DataSourceConnector(),
			"aws_mskconnect_custom_plugin":        kafkaconnect.DataSourceCustomPlugin(),
			"aws_mskconnect_worker_configuration": kafkaconnect.DataSourceWorkerConfiguration(),

			"aws_kendra_experience":                   kendra.DataSourceExperience(),
			"aws_kendra_faq":                          kendra.DataSourceFaq(),
			"aws_kendra_index":                        kendra.DataSourceIndex(),
			"aws_kendra_query_suggestions_block_list": kendra.DataSourceQuerySuggestionsBlockList(),
			"aws_kendra_thesaurus":                    kendra.DataSourceThesaurus(),

			"aws_kinesis_stream":          kinesis.DataSourceStream(),
			"aws_kinesis_stream_consumer": kinesis.DataSourceStreamConsumer(),

			"aws_kms_alias":            kms.DataSourceAlias(),
			"aws_kms_ciphertext":       kms.DataSourceCiphertext(),
			"aws_kms_custom_key_store": kms.DataSourceCustomKeyStore(),
			"aws_kms_key":              kms.DataSourceKey(),
			"aws_kms_public_key":       kms.DataSourcePublicKey(),
			"aws_kms_secret":           kms.DataSourceSecret(),
			"aws_kms_secrets":          kms.DataSourceSecrets(),

			"aws_lakeformation_data_lake_settings": lakeformation.DataSourceDataLakeSettings(),
			"aws_lakeformation_permissions":        lakeformation.DataSourcePermissions(),
			"aws_lakeformation_resource":           lakeformation.DataSourceResource(),

			"aws_lambda_alias":               lambda.DataSourceAlias(),
			"aws_lambda_code_signing_config": lambda.DataSourceCodeSigningConfig(),
			"aws_lambda_function_url":        lambda.DataSourceFunctionURL(),
			"aws_lambda_function":            lambda.DataSourceFunction(),
			"aws_lambda_invocation":          lambda.DataSourceInvocation(),
			"aws_lambda_layer_version":       lambda.DataSourceLayerVersion(),

			"aws_lex_bot":       lexmodels.DataSourceBot(),
			"aws_lex_bot_alias": lexmodels.DataSourceBotAlias(),
			"aws_lex_intent":    lexmodels.DataSourceIntent(),
			"aws_lex_slot_type": lexmodels.DataSourceSlotType(),

			"aws_location_geofence_collection":  location.DataSourceGeofenceCollection(),
			"aws_location_map":                  location.DataSourceMap(),
			"aws_location_place_index":          location.DataSourcePlaceIndex(),
			"aws_location_route_calculator":     location.DataSourceRouteCalculator(),
			"aws_location_tracker":              location.DataSourceTracker(),
			"aws_location_tracker_association":  location.DataSourceTrackerAssociation(),
			"aws_location_tracker_associations": location.DataSourceTrackerAssociations(),

			"aws_memorydb_acl":             memorydb.DataSourceACL(),
			"aws_memorydb_cluster":         memorydb.DataSourceCluster(),
			"aws_memorydb_parameter_group": memorydb.DataSourceParameterGroup(),
			"aws_memorydb_snapshot":        memorydb.DataSourceSnapshot(),
			"aws_memorydb_subnet_group":    memorydb.DataSourceSubnetGroup(),
			"aws_memorydb_user":            memorydb.DataSourceUser(),

			"aws_mq_broker":                         mq.DataSourceBroker(),
			"aws_mq_broker_instance_type_offerings": mq.DataSourceBrokerInstanceTypeOfferings(),

			"aws_neptune_engine_version":        neptune.DataSourceEngineVersion(),
			"aws_neptune_orderable_db_instance": neptune.DataSourceOrderableDBInstance(),

			"aws_networkfirewall_firewall":        networkfirewall.DataSourceFirewall(),
			"aws_networkfirewall_firewall_policy": networkfirewall.DataSourceFirewallPolicy(),

			"aws_networkmanager_connection":                   networkmanager.DataSourceConnection(),
			"aws_networkmanager_connections":                  networkmanager.DataSourceConnections(),
			"aws_networkmanager_core_network_policy_document": networkmanager.DataSourceCoreNetworkPolicyDocument(),
			"aws_networkmanager_device":                       networkmanager.DataSourceDevice(),
			"aws_networkmanager_devices":                      networkmanager.DataSourceDevices(),
			"aws_networkmanager_global_network":               networkmanager.DataSourceGlobalNetwork(),
			"aws_networkmanager_global_networks":              networkmanager.DataSourceGlobalNetworks(),
			"aws_networkmanager_link":                         networkmanager.DataSourceLink(),
			"aws_networkmanager_links":                        networkmanager.DataSourceLinks(),
			"aws_networkmanager_site":                         networkmanager.DataSourceSite(),
			"aws_networkmanager_sites":                        networkmanager.DataSourceSites(),

			"aws_opensearch_domain": opensearch.DataSourceDomain(),

			"aws_organizations_delegated_administrators": organizations.DataSourceDelegatedAdministrators(),
			"aws_organizations_delegated_services":       organizations.DataSourceDelegatedServices(),
			"aws_organizations_organization":             organizations.DataSourceOrganization(),
			"aws_organizations_organizational_units":     organizations.DataSourceOrganizationalUnits(),
			"aws_organizations_resource_tags":            organizations.DataSourceResourceTags(),

			"aws_outposts_asset":                  outposts.DataSourceOutpostAsset(),
			"aws_outposts_assets":                 outposts.DataSourceOutpostAssets(),
			"aws_outposts_outpost":                outposts.DataSourceOutpost(),
			"aws_outposts_outpost_instance_type":  outposts.DataSourceOutpostInstanceType(),
			"aws_outposts_outpost_instance_types": outposts.DataSourceOutpostInstanceTypes(),
			"aws_outposts_outposts":               outposts.DataSourceOutposts(),
			"aws_outposts_site":                   outposts.DataSourceSite(),
			"aws_outposts_sites":                  outposts.DataSourceSites(),

			"aws_pricing_product": pricing.DataSourceProduct(),

			"aws_prometheus_workspace": amp.DataSourceWorkspace(),

			"aws_qldb_ledger": qldb.DataSourceLedger(),

			"aws_ram_resource_share": ram.DataSourceResourceShare(),

			"aws_ses_active_receipt_rule_set": ses.DataSourceActiveReceiptRuleSet(),
			"aws_ses_domain_identity":         ses.DataSourceDomainIdentity(),
			"aws_ses_email_identity":          ses.DataSourceEmailIdentity(),

			"aws_sesv2_dedicated_ip_pool": sesv2.DataSourceDedicatedIPPool(),

			"aws_db_cluster_snapshot":            rds.DataSourceClusterSnapshot(),
			"aws_db_event_categories":            rds.DataSourceEventCategories(),
			"aws_db_instance":                    rds.DataSourceInstance(),
			"aws_db_proxy":                       rds.DataSourceProxy(),
			"aws_db_snapshot":                    rds.DataSourceSnapshot(),
			"aws_db_subnet_group":                rds.DataSourceSubnetGroup(),
			"aws_rds_certificate":                rds.DataSourceCertificate(),
			"aws_rds_cluster":                    rds.DataSourceCluster(),
			"aws_rds_clusters":                   rds.DataSourceClusters(),
			"aws_rds_engine_version":             rds.DataSourceEngineVersion(),
			"aws_rds_orderable_db_instance":      rds.DataSourceOrderableInstance(),
			"aws_rds_reserved_instance_offering": rds.DataSourceReservedOffering(),

			"aws_redshift_cluster":             redshift.DataSourceCluster(),
			"aws_redshift_cluster_credentials": redshift.DataSourceClusterCredentials(),
			"aws_redshift_orderable_cluster":   redshift.DataSourceOrderableCluster(),
			"aws_redshift_service_account":     redshift.DataSourceServiceAccount(),
			"aws_redshift_subnet_group":        redshift.DataSourceSubnetGroup(),

			"aws_redshiftserverless_credentials": redshiftserverless.DataSourceCredentials(),

			"aws_resourcegroupstaggingapi_resources": resourcegroupstaggingapi.DataSourceResources(),

			"aws_route53_delegation_set":          route53.DataSourceDelegationSet(),
			"aws_route53_traffic_policy_document": route53.DataSourceTrafficPolicyDocument(),
			"aws_route53_zone":                    route53.DataSourceZone(),

			"aws_route53_resolver_endpoint":                        route53resolver.DataSourceEndpoint(),
			"aws_route53_resolver_firewall_config":                 route53resolver.DataSourceFirewallConfig(),
			"aws_route53_resolver_firewall_domain_list":            route53resolver.DataSourceFirewallDomainList(),
			"aws_route53_resolver_firewall_rule_group":             route53resolver.DataSourceFirewallRuleGroup(),
			"aws_route53_resolver_firewall_rule_group_association": route53resolver.DataSourceFirewallRuleGroupAssociation(),
			"aws_route53_resolver_firewall_rules":                  route53resolver.DataSourceResolverFirewallRules(),
			"aws_route53_resolver_rule":                            route53resolver.DataSourceRule(),
			"aws_route53_resolver_rules":                           route53resolver.DataSourceRules(),

			"aws_canonical_user_id": s3.DataSourceCanonicalUserID(),
			"aws_s3_bucket":         s3.DataSourceBucket(),
			"aws_s3_object":         s3.DataSourceObject(),
			"aws_s3_objects":        s3.DataSourceObjects(),
			"aws_s3_bucket_object":  s3.DataSourceBucketObject(),  // DEPRECATED: use aws_s3_object instead
			"aws_s3_bucket_objects": s3.DataSourceBucketObjects(), // DEPRECATED: use aws_s3_objects instead
			"aws_s3_bucket_policy":  s3.DataSourceBucketPolicy(),

			"aws_s3_account_public_access_block": s3control.DataSourceAccountPublicAccessBlock(),

			"aws_sagemaker_prebuilt_ecr_image": sagemaker.DataSourcePrebuiltECRImage(),

			"aws_secretsmanager_random_password": secretsmanager.DataSourceRandomPassword(),
			"aws_secretsmanager_secret":          secretsmanager.DataSourceSecret(),
			"aws_secretsmanager_secret_rotation": secretsmanager.DataSourceSecretRotation(),
			"aws_secretsmanager_secret_version":  secretsmanager.DataSourceSecretVersion(),
			"aws_secretsmanager_secrets":         secretsmanager.DataSourceSecrets(),

			"aws_serverlessapplicationrepository_application": serverlessrepo.DataSourceApplication(),

			"aws_servicecatalog_constraint":            servicecatalog.DataSourceConstraint(),
			"aws_servicecatalog_launch_paths":          servicecatalog.DataSourceLaunchPaths(),
			"aws_servicecatalog_portfolio_constraints": servicecatalog.DataSourcePortfolioConstraints(),
			"aws_servicecatalog_portfolio":             servicecatalog.DataSourcePortfolio(),
			"aws_servicecatalog_product":               servicecatalog.DataSourceProduct(),

			"aws_service_discovery_dns_namespace":  servicediscovery.DataSourceDNSNamespace(),
			"aws_service_discovery_http_namespace": servicediscovery.DataSourceHTTPNamespace(),
			"aws_service_discovery_service":        servicediscovery.DataSourceService(),

			"aws_servicequotas_service":       servicequotas.DataSourceService(),
			"aws_servicequotas_service_quota": servicequotas.DataSourceServiceQuota(),

			"aws_sfn_activity":      sfn.DataSourceActivity(),
			"aws_sfn_state_machine": sfn.DataSourceStateMachine(),

			"aws_signer_signing_job":     signer.DataSourceSigningJob(),
			"aws_signer_signing_profile": signer.DataSourceSigningProfile(),

			"aws_sns_topic": sns.DataSourceTopic(),

			"aws_sqs_queue":  sqs.DataSourceQueue(),
			"aws_sqs_queues": sqs.DataSourceQueues(),

			"aws_ssm_document":            ssm.DataSourceDocument(),
			"aws_ssm_instances":           ssm.DataSourceInstances(),
			"aws_ssm_maintenance_windows": ssm.DataSourceMaintenanceWindows(),
			"aws_ssm_parameter":           ssm.DataSourceParameter(),
			"aws_ssm_parameters_by_path":  ssm.DataSourceParametersByPath(),
			"aws_ssm_patch_baseline":      ssm.DataSourcePatchBaseline(),

			"aws_ssoadmin_instances":      ssoadmin.DataSourceInstances(),
			"aws_ssoadmin_permission_set": ssoadmin.DataSourcePermissionSet(),

			"aws_storagegateway_local_disk": storagegateway.DataSourceLocalDisk(),

			"aws_transfer_server": transfer.DataSourceServer(),

			"aws_waf_ipset":                 waf.DataSourceIPSet(),
			"aws_waf_rule":                  waf.DataSourceRule(),
			"aws_waf_rate_based_rule":       waf.DataSourceRateBasedRule(),
			"aws_waf_subscribed_rule_group": waf.DataSourceSubscribedRuleGroup(),
			"aws_waf_web_acl":               waf.DataSourceWebACL(),

			"aws_wafregional_ipset":                 wafregional.DataSourceIPSet(),
			"aws_wafregional_rule":                  wafregional.DataSourceRule(),
			"aws_wafregional_rate_based_rule":       wafregional.DataSourceRateBasedRule(),
			"aws_wafregional_subscribed_rule_group": wafregional.DataSourceSubscribedRuleGroup(),
			"aws_wafregional_web_acl":               wafregional.DataSourceWebACL(),

			"aws_wafv2_ip_set":            wafv2.DataSourceIPSet(),
			"aws_wafv2_regex_pattern_set": wafv2.DataSourceRegexPatternSet(),
			"aws_wafv2_rule_group":        wafv2.DataSourceRuleGroup(),
			"aws_wafv2_web_acl":           wafv2.DataSourceWebACL(),

			"aws_workspaces_bundle":    workspaces.DataSourceBundle(),
			"aws_workspaces_directory": workspaces.DataSourceDirectory(),
			"aws_workspaces_image":     workspaces.DataSourceImage(),
			"aws_workspaces_workspace": workspaces.DataSourceWorkspace(),
		},

		ResourcesMap: map[string]*schema.Resource{
			"aws_accessanalyzer_analyzer":     accessanalyzer.ResourceAnalyzer(),
			"aws_accessanalyzer_archive_rule": accessanalyzer.ResourceArchiveRule(),

			"aws_account_alternate_contact": account.ResourceAlternateContact(),

			"aws_acm_certificate":            acm.ResourceCertificate(),
			"aws_acm_certificate_validation": acm.ResourceCertificateValidation(),

			"aws_acmpca_certificate":                       acmpca.ResourceCertificate(),
			"aws_acmpca_certificate_authority":             acmpca.ResourceCertificateAuthority(),
			"aws_acmpca_certificate_authority_certificate": acmpca.ResourceCertificateAuthorityCertificate(),
			"aws_acmpca_permission":                        acmpca.ResourcePermission(),
			"aws_acmpca_policy":                            acmpca.ResourcePolicy(),

			"aws_applicationinsights_application": applicationinsights.ResourceApplication(),

			"aws_prometheus_workspace":                amp.ResourceWorkspace(),
			"aws_prometheus_alert_manager_definition": amp.ResourceAlertManagerDefinition(),
			"aws_prometheus_rule_group_namespace":     amp.ResourceRuleGroupNamespace(),

			"aws_amplify_app":                 amplify.ResourceApp(),
			"aws_amplify_backend_environment": amplify.ResourceBackendEnvironment(),
			"aws_amplify_branch":              amplify.ResourceBranch(),
			"aws_amplify_domain_association":  amplify.ResourceDomainAssociation(),
			"aws_amplify_webhook":             amplify.ResourceWebhook(),

			"aws_api_gateway_account":               apigateway.ResourceAccount(),
			"aws_api_gateway_api_key":               apigateway.ResourceAPIKey(),
			"aws_api_gateway_authorizer":            apigateway.ResourceAuthorizer(),
			"aws_api_gateway_base_path_mapping":     apigateway.ResourceBasePathMapping(),
			"aws_api_gateway_client_certificate":    apigateway.ResourceClientCertificate(),
			"aws_api_gateway_deployment":            apigateway.ResourceDeployment(),
			"aws_api_gateway_documentation_part":    apigateway.ResourceDocumentationPart(),
			"aws_api_gateway_documentation_version": apigateway.ResourceDocumentationVersion(),
			"aws_api_gateway_domain_name":           apigateway.ResourceDomainName(),
			"aws_api_gateway_gateway_response":      apigateway.ResourceGatewayResponse(),
			"aws_api_gateway_integration":           apigateway.ResourceIntegration(),
			"aws_api_gateway_integration_response":  apigateway.ResourceIntegrationResponse(),
			"aws_api_gateway_method":                apigateway.ResourceMethod(),
			"aws_api_gateway_method_response":       apigateway.ResourceMethodResponse(),
			"aws_api_gateway_method_settings":       apigateway.ResourceMethodSettings(),
			"aws_api_gateway_model":                 apigateway.ResourceModel(),
			"aws_api_gateway_request_validator":     apigateway.ResourceRequestValidator(),
			"aws_api_gateway_resource":              apigateway.ResourceResource(),
			"aws_api_gateway_rest_api":              apigateway.ResourceRestAPI(),
			"aws_api_gateway_rest_api_policy":       apigateway.ResourceRestAPIPolicy(),
			"aws_api_gateway_stage":                 apigateway.ResourceStage(),
			"aws_api_gateway_usage_plan":            apigateway.ResourceUsagePlan(),
			"aws_api_gateway_usage_plan_key":        apigateway.ResourceUsagePlanKey(),
			"aws_api_gateway_vpc_link":              apigateway.ResourceVPCLink(),

			"aws_apigatewayv2_api":                  apigatewayv2.ResourceAPI(),
			"aws_apigatewayv2_api_mapping":          apigatewayv2.ResourceAPIMapping(),
			"aws_apigatewayv2_authorizer":           apigatewayv2.ResourceAuthorizer(),
			"aws_apigatewayv2_deployment":           apigatewayv2.ResourceDeployment(),
			"aws_apigatewayv2_domain_name":          apigatewayv2.ResourceDomainName(),
			"aws_apigatewayv2_integration":          apigatewayv2.ResourceIntegration(),
			"aws_apigatewayv2_integration_response": apigatewayv2.ResourceIntegrationResponse(),
			"aws_apigatewayv2_model":                apigatewayv2.ResourceModel(),
			"aws_apigatewayv2_route":                apigatewayv2.ResourceRoute(),
			"aws_apigatewayv2_route_response":       apigatewayv2.ResourceRouteResponse(),
			"aws_apigatewayv2_stage":                apigatewayv2.ResourceStage(),
			"aws_apigatewayv2_vpc_link":             apigatewayv2.ResourceVPCLink(),

			"aws_appconfig_application":                  appconfig.ResourceApplication(),
			"aws_appconfig_configuration_profile":        appconfig.ResourceConfigurationProfile(),
			"aws_appconfig_deployment":                   appconfig.ResourceDeployment(),
			"aws_appconfig_deployment_strategy":          appconfig.ResourceDeploymentStrategy(),
			"aws_appconfig_extension":                    appconfig.ResourceExtension(),
			"aws_appconfig_extension_association":        appconfig.ResourceExtensionAssociation(),
			"aws_appconfig_environment":                  appconfig.ResourceEnvironment(),
			"aws_appconfig_hosted_configuration_version": appconfig.ResourceHostedConfigurationVersion(),

			"aws_appautoscaling_policy":           appautoscaling.ResourcePolicy(),
			"aws_appautoscaling_scheduled_action": appautoscaling.ResourceScheduledAction(),
			"aws_appautoscaling_target":           appautoscaling.ResourceTarget(),

			"aws_appflow_connector_profile": appflow.ResourceConnectorProfile(),
			"aws_appflow_flow":              appflow.ResourceFlow(),

			"aws_appintegrations_event_integration": appintegrations.ResourceEventIntegration(),

			"aws_appmesh_gateway_route":   appmesh.ResourceGatewayRoute(),
			"aws_appmesh_mesh":            appmesh.ResourceMesh(),
			"aws_appmesh_route":           appmesh.ResourceRoute(),
			"aws_appmesh_virtual_gateway": appmesh.ResourceVirtualGateway(),
			"aws_appmesh_virtual_node":    appmesh.ResourceVirtualNode(),
			"aws_appmesh_virtual_router":  appmesh.ResourceVirtualRouter(),
			"aws_appmesh_virtual_service": appmesh.ResourceVirtualService(),

			"aws_apprunner_vpc_connector":                      apprunner.ResourceVPCConnector(),
			"aws_apprunner_vpc_ingress_connection":             apprunner.ResourceVPCIngressConnection(),
			"aws_apprunner_auto_scaling_configuration_version": apprunner.ResourceAutoScalingConfigurationVersion(),
			"aws_apprunner_observability_configuration":        apprunner.ResourceObservabilityConfiguration(),
			"aws_apprunner_connection":                         apprunner.ResourceConnection(),
			"aws_apprunner_custom_domain_association":          apprunner.ResourceCustomDomainAssociation(),
			"aws_apprunner_service":                            apprunner.ResourceService(),

			"aws_appstream_directory_config":        appstream.ResourceDirectoryConfig(),
			"aws_appstream_fleet":                   appstream.ResourceFleet(),
			"aws_appstream_fleet_stack_association": appstream.ResourceFleetStackAssociation(),
			"aws_appstream_image_builder":           appstream.ResourceImageBuilder(),
			"aws_appstream_stack":                   appstream.ResourceStack(),
			"aws_appstream_user":                    appstream.ResourceUser(),
			"aws_appstream_user_stack_association":  appstream.ResourceUserStackAssociation(),

			"aws_appsync_api_cache":                   appsync.ResourceAPICache(),
			"aws_appsync_api_key":                     appsync.ResourceAPIKey(),
			"aws_appsync_datasource":                  appsync.ResourceDataSource(),
			"aws_appsync_domain_name":                 appsync.ResourceDomainName(),
			"aws_appsync_domain_name_api_association": appsync.ResourceDomainNameAPIAssociation(),
			"aws_appsync_function":                    appsync.ResourceFunction(),
			"aws_appsync_graphql_api":                 appsync.ResourceGraphQLAPI(),
			"aws_appsync_resolver":                    appsync.ResourceResolver(),

			"aws_athena_database":     athena.ResourceDatabase(),
			"aws_athena_data_catalog": athena.ResourceDataCatalog(),
			"aws_athena_named_query":  athena.ResourceNamedQuery(),
			"aws_athena_workgroup":    athena.ResourceWorkGroup(),

			"aws_autoscaling_attachment":     autoscaling.ResourceAttachment(),
			"aws_autoscaling_group":          autoscaling.ResourceGroup(),
			"aws_autoscaling_group_tag":      autoscaling.ResourceGroupTag(),
			"aws_autoscaling_lifecycle_hook": autoscaling.ResourceLifecycleHook(),
			"aws_autoscaling_notification":   autoscaling.ResourceNotification(),
			"aws_autoscaling_policy":         autoscaling.ResourcePolicy(),
			"aws_autoscaling_schedule":       autoscaling.ResourceSchedule(),
			"aws_launch_configuration":       autoscaling.ResourceLaunchConfiguration(),

			"aws_autoscalingplans_scaling_plan": autoscalingplans.ResourceScalingPlan(),

			"aws_backup_framework":                backup.ResourceFramework(),
			"aws_backup_global_settings":          backup.ResourceGlobalSettings(),
			"aws_backup_plan":                     backup.ResourcePlan(),
			"aws_backup_region_settings":          backup.ResourceRegionSettings(),
			"aws_backup_report_plan":              backup.ResourceReportPlan(),
			"aws_backup_selection":                backup.ResourceSelection(),
			"aws_backup_vault":                    backup.ResourceVault(),
			"aws_backup_vault_lock_configuration": backup.ResourceVaultLockConfiguration(),
			"aws_backup_vault_notifications":      backup.ResourceVaultNotifications(),
			"aws_backup_vault_policy":             backup.ResourceVaultPolicy(),

			"aws_batch_compute_environment": batch.ResourceComputeEnvironment(),
			"aws_batch_job_definition":      batch.ResourceJobDefinition(),
			"aws_batch_job_queue":           batch.ResourceJobQueue(),
			"aws_batch_scheduling_policy":   batch.ResourceSchedulingPolicy(),

			"aws_budgets_budget":        budgets.ResourceBudget(),
			"aws_budgets_budget_action": budgets.ResourceBudgetAction(),

			"aws_ce_anomaly_monitor":      ce.ResourceAnomalyMonitor(),
			"aws_ce_anomaly_subscription": ce.ResourceAnomalySubscription(),
			"aws_ce_cost_allocation_tag":  ce.ResourceCostAllocationTag(),
			"aws_ce_cost_category":        ce.ResourceCostCategory(),

			"aws_chime_voice_connector":                         chime.ResourceVoiceConnector(),
			"aws_chime_voice_connector_group":                   chime.ResourceVoiceConnectorGroup(),
			"aws_chime_voice_connector_logging":                 chime.ResourceVoiceConnectorLogging(),
			"aws_chime_voice_connector_origination":             chime.ResourceVoiceConnectorOrigination(),
			"aws_chime_voice_connector_streaming":               chime.ResourceVoiceConnectorStreaming(),
			"aws_chime_voice_connector_termination":             chime.ResourceVoiceConnectorTermination(),
			"aws_chime_voice_connector_termination_credentials": chime.ResourceVoiceConnectorTerminationCredentials(),

			"aws_cloud9_environment_ec2":        cloud9.ResourceEnvironmentEC2(),
			"aws_cloud9_environment_membership": cloud9.ResourceEnvironmentMembership(),

			"aws_cloudcontrolapi_resource": cloudcontrol.ResourceResource(),

			"aws_cloudformation_stack":              cloudformation.ResourceStack(),
			"aws_cloudformation_stack_set":          cloudformation.ResourceStackSet(),
			"aws_cloudformation_stack_set_instance": cloudformation.ResourceStackSetInstance(),
			"aws_cloudformation_type":               cloudformation.ResourceType(),

			"aws_cloudfront_cache_policy":                   cloudfront.ResourceCachePolicy(),
			"aws_cloudfront_distribution":                   cloudfront.ResourceDistribution(),
			"aws_cloudfront_field_level_encryption_config":  cloudfront.ResourceFieldLevelEncryptionConfig(),
			"aws_cloudfront_field_level_encryption_profile": cloudfront.ResourceFieldLevelEncryptionProfile(),
			"aws_cloudfront_function":                       cloudfront.ResourceFunction(),
			"aws_cloudfront_key_group":                      cloudfront.ResourceKeyGroup(),
			"aws_cloudfront_monitoring_subscription":        cloudfront.ResourceMonitoringSubscription(),
			"aws_cloudfront_origin_access_control":          cloudfront.ResourceOriginAccessControl(),
			"aws_cloudfront_origin_access_identity":         cloudfront.ResourceOriginAccessIdentity(),
			"aws_cloudfront_origin_request_policy":          cloudfront.ResourceOriginRequestPolicy(),
			"aws_cloudfront_public_key":                     cloudfront.ResourcePublicKey(),
			"aws_cloudfront_realtime_log_config":            cloudfront.ResourceRealtimeLogConfig(),
			"aws_cloudfront_response_headers_policy":        cloudfront.ResourceResponseHeadersPolicy(),

			"aws_cloudhsm_v2_cluster": cloudhsmv2.ResourceCluster(),
			"aws_cloudhsm_v2_hsm":     cloudhsmv2.ResourceHSM(),

			"aws_cloudsearch_domain":                       cloudsearch.ResourceDomain(),
			"aws_cloudsearch_domain_service_access_policy": cloudsearch.ResourceDomainServiceAccessPolicy(),

			"aws_cloudtrail":                  cloudtrail.ResourceCloudTrail(),
			"aws_cloudtrail_event_data_store": cloudtrail.ResourceEventDataStore(),

			"aws_cloudwatch_composite_alarm": cloudwatch.ResourceCompositeAlarm(),
			"aws_cloudwatch_dashboard":       cloudwatch.ResourceDashboard(),
			"aws_cloudwatch_metric_alarm":    cloudwatch.ResourceMetricAlarm(),
			"aws_cloudwatch_metric_stream":   cloudwatch.ResourceMetricStream(),

			"aws_cloudwatch_event_api_destination": events.ResourceAPIDestination(),
			"aws_cloudwatch_event_archive":         events.ResourceArchive(),
			"aws_cloudwatch_event_bus":             events.ResourceBus(),
			"aws_cloudwatch_event_bus_policy":      events.ResourceBusPolicy(),
			"aws_cloudwatch_event_connection":      events.ResourceConnection(),
			"aws_cloudwatch_event_permission":      events.ResourcePermission(),
			"aws_cloudwatch_event_rule":            events.ResourceRule(),
			"aws_cloudwatch_event_target":          events.ResourceTarget(),

			"aws_cloudwatch_log_data_protection_policy": logs.ResourceDataProtectionPolicy(),
			"aws_cloudwatch_log_destination":            logs.ResourceDestination(),
			"aws_cloudwatch_log_destination_policy":     logs.ResourceDestinationPolicy(),
			"aws_cloudwatch_log_metric_filter":          logs.ResourceMetricFilter(),
			"aws_cloudwatch_log_resource_policy":        logs.ResourceResourcePolicy(),
			"aws_cloudwatch_log_stream":                 logs.ResourceStream(),
			"aws_cloudwatch_log_subscription_filter":    logs.ResourceSubscriptionFilter(),
			"aws_cloudwatch_query_definition":           logs.ResourceQueryDefinition(),

			"aws_rum_app_monitor":         rum.ResourceAppMonitor(),
			"aws_rum_metrics_destination": rum.ResourceMetricsDestination(),

			"aws_codeartifact_domain":                        codeartifact.ResourceDomain(),
			"aws_codeartifact_domain_permissions_policy":     codeartifact.ResourceDomainPermissionsPolicy(),
			"aws_codeartifact_repository":                    codeartifact.ResourceRepository(),
			"aws_codeartifact_repository_permissions_policy": codeartifact.ResourceRepositoryPermissionsPolicy(),

			"aws_codebuild_project":           codebuild.ResourceProject(),
			"aws_codebuild_resource_policy":   codebuild.ResourceResourcePolicy(),
			"aws_codebuild_report_group":      codebuild.ResourceReportGroup(),
			"aws_codebuild_source_credential": codebuild.ResourceSourceCredential(),
			"aws_codebuild_webhook":           codebuild.ResourceWebhook(),

			"aws_codecommit_approval_rule_template":             codecommit.ResourceApprovalRuleTemplate(),
			"aws_codecommit_approval_rule_template_association": codecommit.ResourceApprovalRuleTemplateAssociation(),
			"aws_codecommit_repository":                         codecommit.ResourceRepository(),
			"aws_codecommit_trigger":                            codecommit.ResourceTrigger(),

			"aws_codedeploy_app":               deploy.ResourceApp(),
			"aws_codedeploy_deployment_config": deploy.ResourceDeploymentConfig(),
			"aws_codedeploy_deployment_group":  deploy.ResourceDeploymentGroup(),

			"aws_codepipeline":                    codepipeline.ResourcePipeline(),
			"aws_codepipeline_custom_action_type": codepipeline.ResourceCustomActionType(),
			"aws_codepipeline_webhook":            codepipeline.ResourceWebhook(),

			"aws_codestarconnections_connection": codestarconnections.ResourceConnection(),
			"aws_codestarconnections_host":       codestarconnections.ResourceHost(),

			"aws_codestarnotifications_notification_rule": codestarnotifications.ResourceNotificationRule(),

			"aws_cognito_identity_pool":                        cognitoidentity.ResourcePool(),
			"aws_cognito_identity_pool_provider_principal_tag": cognitoidentity.ResourcePoolProviderPrincipalTag(),
			"aws_cognito_identity_pool_roles_attachment":       cognitoidentity.ResourcePoolRolesAttachment(),

			"aws_cognito_identity_provider":          cognitoidp.ResourceIdentityProvider(),
			"aws_cognito_resource_server":            cognitoidp.ResourceResourceServer(),
			"aws_cognito_risk_configuration":         cognitoidp.ResourceRiskConfiguration(),
			"aws_cognito_user":                       cognitoidp.ResourceUser(),
			"aws_cognito_user_group":                 cognitoidp.ResourceUserGroup(),
			"aws_cognito_user_in_group":              cognitoidp.ResourceUserInGroup(),
			"aws_cognito_user_pool":                  cognitoidp.ResourceUserPool(),
			"aws_cognito_user_pool_client":           cognitoidp.ResourceUserPoolClient(),
			"aws_cognito_user_pool_domain":           cognitoidp.ResourceUserPoolDomain(),
			"aws_cognito_user_pool_ui_customization": cognitoidp.ResourceUserPoolUICustomization(),

			"aws_comprehend_document_classifier": comprehend.ResourceDocumentClassifier(),
			"aws_comprehend_entity_recognizer":   comprehend.ResourceEntityRecognizer(),

			"aws_config_aggregate_authorization":       configservice.ResourceAggregateAuthorization(),
			"aws_config_config_rule":                   configservice.ResourceConfigRule(),
			"aws_config_configuration_aggregator":      configservice.ResourceConfigurationAggregator(),
			"aws_config_configuration_recorder":        configservice.ResourceConfigurationRecorder(),
			"aws_config_configuration_recorder_status": configservice.ResourceConfigurationRecorderStatus(),
			"aws_config_conformance_pack":              configservice.ResourceConformancePack(),
			"aws_config_delivery_channel":              configservice.ResourceDeliveryChannel(),
			"aws_config_organization_conformance_pack": configservice.ResourceOrganizationConformancePack(),
			"aws_config_organization_custom_rule":      configservice.ResourceOrganizationCustomRule(),
			"aws_config_organization_managed_rule":     configservice.ResourceOrganizationManagedRule(),
			"aws_config_remediation_configuration":     configservice.ResourceRemediationConfiguration(),

			"aws_connect_bot_association":             connect.ResourceBotAssociation(),
			"aws_connect_contact_flow":                connect.ResourceContactFlow(),
			"aws_connect_contact_flow_module":         connect.ResourceContactFlowModule(),
			"aws_connect_instance":                    connect.ResourceInstance(),
			"aws_connect_instance_storage_config":     connect.ResourceInstanceStorageConfig(),
			"aws_connect_hours_of_operation":          connect.ResourceHoursOfOperation(),
			"aws_connect_lambda_function_association": connect.ResourceLambdaFunctionAssociation(),
			"aws_connect_phone_number":                connect.ResourcePhoneNumber(),
			"aws_connect_queue":                       connect.ResourceQueue(),
			"aws_connect_quick_connect":               connect.ResourceQuickConnect(),
			"aws_connect_routing_profile":             connect.ResourceRoutingProfile(),
			"aws_connect_security_profile":            connect.ResourceSecurityProfile(),
			"aws_connect_user":                        connect.ResourceUser(),
			"aws_connect_user_hierarchy_group":        connect.ResourceUserHierarchyGroup(),
			"aws_connect_user_hierarchy_structure":    connect.ResourceUserHierarchyStructure(),
			"aws_connect_vocabulary":                  connect.ResourceVocabulary(),

			"aws_controltower_control": controltower.ResourceControl(),

			"aws_cur_report_definition": cur.ResourceReportDefinition(),

			"aws_dataexchange_data_set": dataexchange.ResourceDataSet(),
			"aws_dataexchange_revision": dataexchange.ResourceRevision(),

			"aws_datapipeline_pipeline":            datapipeline.ResourcePipeline(),
			"aws_datapipeline_pipeline_definition": datapipeline.ResourcePipelineDefinition(),

			"aws_datasync_agent":                            datasync.ResourceAgent(),
			"aws_datasync_location_efs":                     datasync.ResourceLocationEFS(),
			"aws_datasync_location_fsx_lustre_file_system":  datasync.ResourceLocationFSxLustreFileSystem(),
			"aws_datasync_location_fsx_openzfs_file_system": datasync.ResourceLocationFSxOpenZFSFileSystem(),
			"aws_datasync_location_fsx_windows_file_system": datasync.ResourceLocationFSxWindowsFileSystem(),
			"aws_datasync_location_hdfs":                    datasync.ResourceLocationHDFS(),
			"aws_datasync_location_nfs":                     datasync.ResourceLocationNFS(),
			"aws_datasync_location_s3":                      datasync.ResourceLocationS3(),
			"aws_datasync_location_smb":                     datasync.ResourceLocationSMB(),
			"aws_datasync_task":                             datasync.ResourceTask(),

			"aws_dax_cluster":         dax.ResourceCluster(),
			"aws_dax_parameter_group": dax.ResourceParameterGroup(),
			"aws_dax_subnet_group":    dax.ResourceSubnetGroup(),

			"aws_devicefarm_device_pool":       devicefarm.ResourceDevicePool(),
			"aws_devicefarm_instance_profile":  devicefarm.ResourceInstanceProfile(),
			"aws_devicefarm_network_profile":   devicefarm.ResourceNetworkProfile(),
			"aws_devicefarm_project":           devicefarm.ResourceProject(),
			"aws_devicefarm_test_grid_project": devicefarm.ResourceTestGridProject(),
			"aws_devicefarm_upload":            devicefarm.ResourceUpload(),

			"aws_detective_graph":               detective.ResourceGraph(),
			"aws_detective_invitation_accepter": detective.ResourceInvitationAccepter(),
			"aws_detective_member":              detective.ResourceMember(),

			"aws_dx_bgp_peer":                                  directconnect.ResourceBGPPeer(),
			"aws_dx_connection":                                directconnect.ResourceConnection(),
			"aws_dx_connection_association":                    directconnect.ResourceConnectionAssociation(),
			"aws_dx_connection_confirmation":                   directconnect.ResourceConnectionConfirmation(),
			"aws_dx_gateway":                                   directconnect.ResourceGateway(),
			"aws_dx_gateway_association":                       directconnect.ResourceGatewayAssociation(),
			"aws_dx_gateway_association_proposal":              directconnect.ResourceGatewayAssociationProposal(),
			"aws_dx_hosted_connection":                         directconnect.ResourceHostedConnection(),
			"aws_dx_hosted_private_virtual_interface":          directconnect.ResourceHostedPrivateVirtualInterface(),
			"aws_dx_hosted_private_virtual_interface_accepter": directconnect.ResourceHostedPrivateVirtualInterfaceAccepter(),
			"aws_dx_hosted_public_virtual_interface":           directconnect.ResourceHostedPublicVirtualInterface(),
			"aws_dx_hosted_public_virtual_interface_accepter":  directconnect.ResourceHostedPublicVirtualInterfaceAccepter(),
			"aws_dx_hosted_transit_virtual_interface":          directconnect.ResourceHostedTransitVirtualInterface(),
			"aws_dx_hosted_transit_virtual_interface_accepter": directconnect.ResourceHostedTransitVirtualInterfaceAccepter(),
			"aws_dx_lag":                       directconnect.ResourceLag(),
			"aws_dx_private_virtual_interface": directconnect.ResourcePrivateVirtualInterface(),
			"aws_dx_public_virtual_interface":  directconnect.ResourcePublicVirtualInterface(),
			"aws_dx_transit_virtual_interface": directconnect.ResourceTransitVirtualInterface(),

			"aws_dlm_lifecycle_policy": dlm.ResourceLifecyclePolicy(),

			"aws_dms_certificate":              dms.ResourceCertificate(),
			"aws_dms_endpoint":                 dms.ResourceEndpoint(),
			"aws_dms_event_subscription":       dms.ResourceEventSubscription(),
			"aws_dms_replication_instance":     dms.ResourceReplicationInstance(),
			"aws_dms_replication_subnet_group": dms.ResourceReplicationSubnetGroup(),
			"aws_dms_replication_task":         dms.ResourceReplicationTask(),
			"aws_dms_s3_endpoint":              dms.ResourceS3Endpoint(),

			"aws_docdb_cluster":                 docdb.ResourceCluster(),
			"aws_docdb_cluster_instance":        docdb.ResourceClusterInstance(),
			"aws_docdb_cluster_parameter_group": docdb.ResourceClusterParameterGroup(),
			"aws_docdb_cluster_snapshot":        docdb.ResourceClusterSnapshot(),
			"aws_docdb_event_subscription":      docdb.ResourceEventSubscription(),
			"aws_docdb_global_cluster":          docdb.ResourceGlobalCluster(),
			"aws_docdb_subnet_group":            docdb.ResourceSubnetGroup(),

			"aws_directory_service_conditional_forwarder":     ds.ResourceConditionalForwarder(),
			"aws_directory_service_directory":                 ds.ResourceDirectory(),
			"aws_directory_service_log_subscription":          ds.ResourceLogSubscription(),
			"aws_directory_service_region":                    ds.ResourceRegion(),
			"aws_directory_service_radius_settings":           ds.ResourceRadiusSettings(),
			"aws_directory_service_shared_directory_accepter": ds.ResourceSharedDirectoryAccepter(),
			"aws_directory_service_shared_directory":          ds.ResourceSharedDirectory(),

			"aws_dynamodb_contributor_insights":          dynamodb.ResourceContributorInsights(),
			"aws_dynamodb_global_table":                  dynamodb.ResourceGlobalTable(),
			"aws_dynamodb_kinesis_streaming_destination": dynamodb.ResourceKinesisStreamingDestination(),
			"aws_dynamodb_table":                         dynamodb.ResourceTable(),
			"aws_dynamodb_table_item":                    dynamodb.ResourceTableItem(),
			"aws_dynamodb_table_replica":                 dynamodb.ResourceTableReplica(),
			"aws_dynamodb_tag":                           dynamodb.ResourceTag(),

			"aws_ami":                                              ec2.ResourceAMI(),
			"aws_ami_copy":                                         ec2.ResourceAMICopy(),
			"aws_ami_from_instance":                                ec2.ResourceAMIFromInstance(),
			"aws_ami_launch_permission":                            ec2.ResourceAMILaunchPermission(),
			"aws_customer_gateway":                                 ec2.ResourceCustomerGateway(),
			"aws_default_network_acl":                              ec2.ResourceDefaultNetworkACL(),
			"aws_default_route_table":                              ec2.ResourceDefaultRouteTable(),
			"aws_default_security_group":                           ec2.ResourceDefaultSecurityGroup(),
			"aws_default_subnet":                                   ec2.ResourceDefaultSubnet(),
			"aws_default_vpc":                                      ec2.ResourceDefaultVPC(),
			"aws_default_vpc_dhcp_options":                         ec2.ResourceDefaultVPCDHCPOptions(),
			"aws_ebs_default_kms_key":                              ec2.ResourceEBSDefaultKMSKey(),
			"aws_ebs_encryption_by_default":                        ec2.ResourceEBSEncryptionByDefault(),
			"aws_ebs_snapshot":                                     ec2.ResourceEBSSnapshot(),
			"aws_ebs_snapshot_copy":                                ec2.ResourceEBSSnapshotCopy(),
			"aws_ebs_snapshot_import":                              ec2.ResourceEBSSnapshotImport(),
			"aws_ebs_volume":                                       ec2.ResourceEBSVolume(),
			"aws_ec2_availability_zone_group":                      ec2.ResourceAvailabilityZoneGroup(),
			"aws_ec2_capacity_reservation":                         ec2.ResourceCapacityReservation(),
			"aws_ec2_carrier_gateway":                              ec2.ResourceCarrierGateway(),
			"aws_ec2_client_vpn_authorization_rule":                ec2.ResourceClientVPNAuthorizationRule(),
			"aws_ec2_client_vpn_endpoint":                          ec2.ResourceClientVPNEndpoint(),
			"aws_ec2_client_vpn_network_association":               ec2.ResourceClientVPNNetworkAssociation(),
			"aws_ec2_client_vpn_route":                             ec2.ResourceClientVPNRoute(),
			"aws_ec2_fleet":                                        ec2.ResourceFleet(),
			"aws_ec2_host":                                         ec2.ResourceHost(),
			"aws_ec2_local_gateway_route":                          ec2.ResourceLocalGatewayRoute(),
			"aws_ec2_local_gateway_route_table_vpc_association":    ec2.ResourceLocalGatewayRouteTableVPCAssociation(),
			"aws_ec2_managed_prefix_list":                          ec2.ResourceManagedPrefixList(),
			"aws_ec2_managed_prefix_list_entry":                    ec2.ResourceManagedPrefixListEntry(),
			"aws_ec2_network_insights_analysis":                    ec2.ResourceNetworkInsightsAnalysis(),
			"aws_ec2_network_insights_path":                        ec2.ResourceNetworkInsightsPath(),
			"aws_ec2_serial_console_access":                        ec2.ResourceSerialConsoleAccess(),
			"aws_ec2_subnet_cidr_reservation":                      ec2.ResourceSubnetCIDRReservation(),
			"aws_ec2_tag":                                          ec2.ResourceTag(),
			"aws_ec2_traffic_mirror_filter":                        ec2.ResourceTrafficMirrorFilter(),
			"aws_ec2_traffic_mirror_filter_rule":                   ec2.ResourceTrafficMirrorFilterRule(),
			"aws_ec2_traffic_mirror_session":                       ec2.ResourceTrafficMirrorSession(),
			"aws_ec2_traffic_mirror_target":                        ec2.ResourceTrafficMirrorTarget(),
			"aws_ec2_transit_gateway":                              ec2.ResourceTransitGateway(),
			"aws_ec2_transit_gateway_connect":                      ec2.ResourceTransitGatewayConnect(),
			"aws_ec2_transit_gateway_connect_peer":                 ec2.ResourceTransitGatewayConnectPeer(),
			"aws_ec2_transit_gateway_multicast_domain":             ec2.ResourceTransitGatewayMulticastDomain(),
			"aws_ec2_transit_gateway_multicast_domain_association": ec2.ResourceTransitGatewayMulticastDomainAssociation(),
			"aws_ec2_transit_gateway_multicast_group_member":       ec2.ResourceTransitGatewayMulticastGroupMember(),
			"aws_ec2_transit_gateway_multicast_group_source":       ec2.ResourceTransitGatewayMulticastGroupSource(),
			"aws_ec2_transit_gateway_peering_attachment":           ec2.ResourceTransitGatewayPeeringAttachment(),
			"aws_ec2_transit_gateway_peering_attachment_accepter":  ec2.ResourceTransitGatewayPeeringAttachmentAccepter(),
			"aws_ec2_transit_gateway_policy_table":                 ec2.ResourceTransitGatewayPolicyTable(),
			"aws_ec2_transit_gateway_policy_table_association":     ec2.ResourceTransitGatewayPolicyTableAssociation(),
			"aws_ec2_transit_gateway_prefix_list_reference":        ec2.ResourceTransitGatewayPrefixListReference(),
			"aws_ec2_transit_gateway_route":                        ec2.ResourceTransitGatewayRoute(),
			"aws_ec2_transit_gateway_route_table":                  ec2.ResourceTransitGatewayRouteTable(),
			"aws_ec2_transit_gateway_route_table_association":      ec2.ResourceTransitGatewayRouteTableAssociation(),
			"aws_ec2_transit_gateway_route_table_propagation":      ec2.ResourceTransitGatewayRouteTablePropagation(),
			"aws_ec2_transit_gateway_vpc_attachment":               ec2.ResourceTransitGatewayVPCAttachment(),
			"aws_ec2_transit_gateway_vpc_attachment_accepter":      ec2.ResourceTransitGatewayVPCAttachmentAccepter(),
			"aws_egress_only_internet_gateway":                     ec2.ResourceEgressOnlyInternetGateway(),
			"aws_eip":                                              ec2.ResourceEIP(),
			"aws_eip_association":                                  ec2.ResourceEIPAssociation(),
			"aws_flow_log":                                         ec2.ResourceFlowLog(),
			"aws_instance":                                         ec2.ResourceInstance(),
			"aws_internet_gateway":                                 ec2.ResourceInternetGateway(),
			"aws_internet_gateway_attachment":                      ec2.ResourceInternetGatewayAttachment(),
			"aws_key_pair":                                         ec2.ResourceKeyPair(),
			"aws_launch_template":                                  ec2.ResourceLaunchTemplate(),
			"aws_main_route_table_association":                     ec2.ResourceMainRouteTableAssociation(),
			"aws_nat_gateway":                                      ec2.ResourceNATGateway(),
			"aws_network_acl":                                      ec2.ResourceNetworkACL(),
			"aws_network_acl_association":                          ec2.ResourceNetworkACLAssociation(),
			"aws_network_acl_rule":                                 ec2.ResourceNetworkACLRule(),
			"aws_network_interface":                                ec2.ResourceNetworkInterface(),
			"aws_network_interface_attachment":                     ec2.ResourceNetworkInterfaceAttachment(),
			"aws_network_interface_sg_attachment":                  ec2.ResourceNetworkInterfaceSGAttachment(),
			"aws_placement_group":                                  ec2.ResourcePlacementGroup(),
			"aws_route":                                            ec2.ResourceRoute(),
			"aws_route_table":                                      ec2.ResourceRouteTable(),
			"aws_route_table_association":                          ec2.ResourceRouteTableAssociation(),
			"aws_security_group":                                   ec2.ResourceSecurityGroup(),
			"aws_security_group_rule":                              ec2.ResourceSecurityGroupRule(),
			"aws_snapshot_create_volume_permission":                ec2.ResourceSnapshotCreateVolumePermission(),
			"aws_spot_datafeed_subscription":                       ec2.ResourceSpotDataFeedSubscription(),
			"aws_spot_fleet_request":                               ec2.ResourceSpotFleetRequest(),
			"aws_spot_instance_request":                            ec2.ResourceSpotInstanceRequest(),
			"aws_subnet":                                           ec2.ResourceSubnet(),
			"aws_volume_attachment":                                ec2.ResourceVolumeAttachment(),
			"aws_vpc":                                              ec2.ResourceVPC(),
			"aws_vpc_dhcp_options":                                 ec2.ResourceVPCDHCPOptions(),
			"aws_vpc_dhcp_options_association":                     ec2.ResourceVPCDHCPOptionsAssociation(),
			"aws_vpc_endpoint":                                     ec2.ResourceVPCEndpoint(),
			"aws_vpc_endpoint_connection_accepter":                 ec2.ResourceVPCEndpointConnectionAccepter(),
			"aws_vpc_endpoint_connection_notification":             ec2.ResourceVPCEndpointConnectionNotification(),
			"aws_vpc_endpoint_policy":                              ec2.ResourceVPCEndpointPolicy(),
			"aws_vpc_endpoint_route_table_association":             ec2.ResourceVPCEndpointRouteTableAssociation(),
			"aws_vpc_endpoint_security_group_association":          ec2.ResourceVPCEndpointSecurityGroupAssociation(),
			"aws_vpc_endpoint_service":                             ec2.ResourceVPCEndpointService(),
			"aws_vpc_endpoint_service_allowed_principal":           ec2.ResourceVPCEndpointServiceAllowedPrincipal(),
			"aws_vpc_endpoint_subnet_association":                  ec2.ResourceVPCEndpointSubnetAssociation(),
			"aws_vpc_ipam":                                         ec2.ResourceIPAM(),
			"aws_vpc_ipam_organization_admin_account":              ec2.ResourceIPAMOrganizationAdminAccount(),
			"aws_vpc_ipam_pool":                                    ec2.ResourceIPAMPool(),
			"aws_vpc_ipam_pool_cidr_allocation":                    ec2.ResourceIPAMPoolCIDRAllocation(),
			"aws_vpc_ipam_pool_cidr":                               ec2.ResourceIPAMPoolCIDR(),
			"aws_vpc_ipam_preview_next_cidr":                       ec2.ResourceIPAMPreviewNextCIDR(),
			"aws_vpc_ipam_scope":                                   ec2.ResourceIPAMScope(),
			"aws_vpc_ipv4_cidr_block_association":                  ec2.ResourceVPCIPv4CIDRBlockAssociation(),
			"aws_vpc_ipv6_cidr_block_association":                  ec2.ResourceVPCIPv6CIDRBlockAssociation(),
			"aws_vpc_network_performance_metric_subscription":      ec2.ResourceNetworkPerformanceMetricSubscription(),
			"aws_vpc_peering_connection":                           ec2.ResourceVPCPeeringConnection(),
			"aws_vpc_peering_connection_accepter":                  ec2.ResourceVPCPeeringConnectionAccepter(),
			"aws_vpc_peering_connection_options":                   ec2.ResourceVPCPeeringConnectionOptions(),
			"aws_vpn_connection":                                   ec2.ResourceVPNConnection(),
			"aws_vpn_connection_route":                             ec2.ResourceVPNConnectionRoute(),
			"aws_vpn_gateway":                                      ec2.ResourceVPNGateway(),
			"aws_vpn_gateway_attachment":                           ec2.ResourceVPNGatewayAttachment(),
			"aws_vpn_gateway_route_propagation":                    ec2.ResourceVPNGatewayRoutePropagation(),

			"aws_ecr_lifecycle_policy":                ecr.ResourceLifecyclePolicy(),
			"aws_ecr_pull_through_cache_rule":         ecr.ResourcePullThroughCacheRule(),
			"aws_ecr_registry_policy":                 ecr.ResourceRegistryPolicy(),
			"aws_ecr_registry_scanning_configuration": ecr.ResourceRegistryScanningConfiguration(),
			"aws_ecr_replication_configuration":       ecr.ResourceReplicationConfiguration(),
			"aws_ecr_repository":                      ecr.ResourceRepository(),
			"aws_ecr_repository_policy":               ecr.ResourceRepositoryPolicy(),

			"aws_ecrpublic_repository":        ecrpublic.ResourceRepository(),
			"aws_ecrpublic_repository_policy": ecrpublic.ResourceRepositoryPolicy(),

			"aws_ecs_account_setting_default":    ecs.ResourceAccountSettingDefault(),
			"aws_ecs_capacity_provider":          ecs.ResourceCapacityProvider(),
			"aws_ecs_cluster":                    ecs.ResourceCluster(),
			"aws_ecs_cluster_capacity_providers": ecs.ResourceClusterCapacityProviders(),
			"aws_ecs_service":                    ecs.ResourceService(),
			"aws_ecs_tag":                        ecs.ResourceTag(),
			"aws_ecs_task_definition":            ecs.ResourceTaskDefinition(),
			"aws_ecs_task_set":                   ecs.ResourceTaskSet(),

			"aws_efs_access_point":              efs.ResourceAccessPoint(),
			"aws_efs_backup_policy":             efs.ResourceBackupPolicy(),
			"aws_efs_file_system":               efs.ResourceFileSystem(),
			"aws_efs_file_system_policy":        efs.ResourceFileSystemPolicy(),
			"aws_efs_mount_target":              efs.ResourceMountTarget(),
			"aws_efs_replication_configuration": efs.ResourceReplicationConfiguration(),

			"aws_eks_addon":                    eks.ResourceAddon(),
			"aws_eks_cluster":                  eks.ResourceCluster(),
			"aws_eks_fargate_profile":          eks.ResourceFargateProfile(),
			"aws_eks_identity_provider_config": eks.ResourceIdentityProviderConfig(),
			"aws_eks_node_group":               eks.ResourceNodeGroup(),

			"aws_elasticache_cluster":                  elasticache.ResourceCluster(),
			"aws_elasticache_global_replication_group": elasticache.ResourceGlobalReplicationGroup(),
			"aws_elasticache_parameter_group":          elasticache.ResourceParameterGroup(),
			"aws_elasticache_replication_group":        elasticache.ResourceReplicationGroup(),
			"aws_elasticache_security_group":           elasticache.ResourceSecurityGroup(),
			"aws_elasticache_subnet_group":             elasticache.ResourceSubnetGroup(),
			"aws_elasticache_user":                     elasticache.ResourceUser(),
			"aws_elasticache_user_group":               elasticache.ResourceUserGroup(),
			"aws_elasticache_user_group_association":   elasticache.ResourceUserGroupAssociation(),

			"aws_elastic_beanstalk_application":            elasticbeanstalk.ResourceApplication(),
			"aws_elastic_beanstalk_application_version":    elasticbeanstalk.ResourceApplicationVersion(),
			"aws_elastic_beanstalk_configuration_template": elasticbeanstalk.ResourceConfigurationTemplate(),
			"aws_elastic_beanstalk_environment":            elasticbeanstalk.ResourceEnvironment(),

			"aws_elasticsearch_domain":              elasticsearch.ResourceDomain(),
			"aws_elasticsearch_domain_policy":       elasticsearch.ResourceDomainPolicy(),
			"aws_elasticsearch_domain_saml_options": elasticsearch.ResourceDomainSAMLOptions(),

			"aws_elastictranscoder_pipeline": elastictranscoder.ResourcePipeline(),
			"aws_elastictranscoder_preset":   elastictranscoder.ResourcePreset(),

			"aws_app_cookie_stickiness_policy":        elb.ResourceAppCookieStickinessPolicy(),
			"aws_elb":                                 elb.ResourceLoadBalancer(),
			"aws_elb_attachment":                      elb.ResourceAttachment(),
			"aws_lb_cookie_stickiness_policy":         elb.ResourceCookieStickinessPolicy(),
			"aws_lb_ssl_negotiation_policy":           elb.ResourceSSLNegotiationPolicy(),
			"aws_load_balancer_backend_server_policy": elb.ResourceBackendServerPolicy(),
			"aws_load_balancer_listener_policy":       elb.ResourceListenerPolicy(),
			"aws_load_balancer_policy":                elb.ResourcePolicy(),
			"aws_proxy_protocol_policy":               elb.ResourceProxyProtocolPolicy(),

			"aws_alb":                         elbv2.ResourceLoadBalancer(),
			"aws_alb_listener":                elbv2.ResourceListener(),
			"aws_alb_listener_certificate":    elbv2.ResourceListenerCertificate(),
			"aws_alb_listener_rule":           elbv2.ResourceListenerRule(),
			"aws_alb_target_group":            elbv2.ResourceTargetGroup(),
			"aws_alb_target_group_attachment": elbv2.ResourceTargetGroupAttachment(),
			"aws_lb":                          elbv2.ResourceLoadBalancer(),
			"aws_lb_listener":                 elbv2.ResourceListener(),
			"aws_lb_listener_certificate":     elbv2.ResourceListenerCertificate(),
			"aws_lb_listener_rule":            elbv2.ResourceListenerRule(),
			"aws_lb_target_group":             elbv2.ResourceTargetGroup(),
			"aws_lb_target_group_attachment":  elbv2.ResourceTargetGroupAttachment(),

			"aws_emr_cluster":                emr.ResourceCluster(),
			"aws_emr_instance_fleet":         emr.ResourceInstanceFleet(),
			"aws_emr_instance_group":         emr.ResourceInstanceGroup(),
			"aws_emr_managed_scaling_policy": emr.ResourceManagedScalingPolicy(),
			"aws_emr_security_configuration": emr.ResourceSecurityConfiguration(),
			"aws_emr_studio":                 emr.ResourceStudio(),
			"aws_emr_studio_session_mapping": emr.ResourceStudioSessionMapping(),

			"aws_emrcontainers_virtual_cluster": emrcontainers.ResourceVirtualCluster(),

			"aws_emrserverless_application": emrserverless.ResourceApplication(),

			"aws_evidently_feature": evidently.ResourceFeature(),
			"aws_evidently_project": evidently.ResourceProject(),
			"aws_evidently_segment": evidently.ResourceSegment(),

			"aws_kinesis_firehose_delivery_stream": firehose.ResourceDeliveryStream(),

			"aws_fis_experiment_template": fis.ResourceExperimentTemplate(),

			"aws_fms_admin_account": fms.ResourceAdminAccount(),
			"aws_fms_policy":        fms.ResourcePolicy(),

			"aws_fsx_backup":                        fsx.ResourceBackup(),
			"aws_fsx_lustre_file_system":            fsx.ResourceLustreFileSystem(),
			"aws_fsx_data_repository_association":   fsx.ResourceDataRepositoryAssociation(),
			"aws_fsx_file_cache":                    fsx.ResourceFileCache(),
			"aws_fsx_ontap_file_system":             fsx.ResourceOntapFileSystem(),
			"aws_fsx_ontap_storage_virtual_machine": fsx.ResourceOntapStorageVirtualMachine(),
			"aws_fsx_ontap_volume":                  fsx.ResourceOntapVolume(),
			"aws_fsx_openzfs_file_system":           fsx.ResourceOpenzfsFileSystem(),
			"aws_fsx_openzfs_volume":                fsx.ResourceOpenzfsVolume(),
			"aws_fsx_openzfs_snapshot":              fsx.ResourceOpenzfsSnapshot(),
			"aws_fsx_windows_file_system":           fsx.ResourceWindowsFileSystem(),

			"aws_gamelift_alias":              gamelift.ResourceAlias(),
			"aws_gamelift_build":              gamelift.ResourceBuild(),
			"aws_gamelift_fleet":              gamelift.ResourceFleet(),
			"aws_gamelift_game_server_group":  gamelift.ResourceGameServerGroup(),
			"aws_gamelift_game_session_queue": gamelift.ResourceGameSessionQueue(),
			"aws_gamelift_script":             gamelift.ResourceScript(),

			"aws_glacier_vault":      glacier.ResourceVault(),
			"aws_glacier_vault_lock": glacier.ResourceVaultLock(),

			"aws_globalaccelerator_accelerator":    globalaccelerator.ResourceAccelerator(),
			"aws_globalaccelerator_endpoint_group": globalaccelerator.ResourceEndpointGroup(),
			"aws_globalaccelerator_listener":       globalaccelerator.ResourceListener(),

			"aws_glue_catalog_database":                 glue.ResourceCatalogDatabase(),
			"aws_glue_catalog_table":                    glue.ResourceCatalogTable(),
			"aws_glue_classifier":                       glue.ResourceClassifier(),
			"aws_glue_connection":                       glue.ResourceConnection(),
			"aws_glue_crawler":                          glue.ResourceCrawler(),
			"aws_glue_data_catalog_encryption_settings": glue.ResourceDataCatalogEncryptionSettings(),
			"aws_glue_dev_endpoint":                     glue.ResourceDevEndpoint(),
			"aws_glue_job":                              glue.ResourceJob(),
			"aws_glue_ml_transform":                     glue.ResourceMLTransform(),
			"aws_glue_partition":                        glue.ResourcePartition(),
			"aws_glue_partition_index":                  glue.ResourcePartitionIndex(),
			"aws_glue_registry":                         glue.ResourceRegistry(),
			"aws_glue_resource_policy":                  glue.ResourceResourcePolicy(),
			"aws_glue_schema":                           glue.ResourceSchema(),
			"aws_glue_security_configuration":           glue.ResourceSecurityConfiguration(),
			"aws_glue_trigger":                          glue.ResourceTrigger(),
			"aws_glue_user_defined_function":            glue.ResourceUserDefinedFunction(),
			"aws_glue_workflow":                         glue.ResourceWorkflow(),

			"aws_grafana_license_association":          grafana.ResourceLicenseAssociation(),
			"aws_grafana_role_association":             grafana.ResourceRoleAssociation(),
			"aws_grafana_workspace":                    grafana.ResourceWorkspace(),
			"aws_grafana_workspace_api_key":            grafana.ResourceWorkspaceAPIKey(),
			"aws_grafana_workspace_saml_configuration": grafana.ResourceWorkspaceSAMLConfiguration(),

			"aws_guardduty_detector":                   guardduty.ResourceDetector(),
			"aws_guardduty_filter":                     guardduty.ResourceFilter(),
			"aws_guardduty_invite_accepter":            guardduty.ResourceInviteAccepter(),
			"aws_guardduty_ipset":                      guardduty.ResourceIPSet(),
			"aws_guardduty_member":                     guardduty.ResourceMember(),
			"aws_guardduty_organization_admin_account": guardduty.ResourceOrganizationAdminAccount(),
			"aws_guardduty_organization_configuration": guardduty.ResourceOrganizationConfiguration(),
			"aws_guardduty_publishing_destination":     guardduty.ResourcePublishingDestination(),
			"aws_guardduty_threatintelset":             guardduty.ResourceThreatintelset(),

			"aws_iam_access_key":                  iam.ResourceAccessKey(),
			"aws_iam_account_alias":               iam.ResourceAccountAlias(),
			"aws_iam_account_password_policy":     iam.ResourceAccountPasswordPolicy(),
			"aws_iam_group":                       iam.ResourceGroup(),
			"aws_iam_group_membership":            iam.ResourceGroupMembership(),
			"aws_iam_group_policy":                iam.ResourceGroupPolicy(),
			"aws_iam_group_policy_attachment":     iam.ResourceGroupPolicyAttachment(),
			"aws_iam_instance_profile":            iam.ResourceInstanceProfile(),
			"aws_iam_openid_connect_provider":     iam.ResourceOpenIDConnectProvider(),
			"aws_iam_policy":                      iam.ResourcePolicy(),
			"aws_iam_policy_attachment":           iam.ResourcePolicyAttachment(),
			"aws_iam_role":                        iam.ResourceRole(),
			"aws_iam_role_policy":                 iam.ResourceRolePolicy(),
			"aws_iam_role_policy_attachment":      iam.ResourceRolePolicyAttachment(),
			"aws_iam_saml_provider":               iam.ResourceSAMLProvider(),
			"aws_iam_server_certificate":          iam.ResourceServerCertificate(),
			"aws_iam_service_linked_role":         iam.ResourceServiceLinkedRole(),
			"aws_iam_service_specific_credential": iam.ResourceServiceSpecificCredential(),
			"aws_iam_signing_certificate":         iam.ResourceSigningCertificate(),
			"aws_iam_user":                        iam.ResourceUser(),
			"aws_iam_user_group_membership":       iam.ResourceUserGroupMembership(),
			"aws_iam_user_login_profile":          iam.ResourceUserLoginProfile(),
			"aws_iam_user_policy":                 iam.ResourceUserPolicy(),
			"aws_iam_user_policy_attachment":      iam.ResourceUserPolicyAttachment(),
			"aws_iam_user_ssh_key":                iam.ResourceUserSSHKey(),
			"aws_iam_virtual_mfa_device":          iam.ResourceVirtualMFADevice(),

			"aws_identitystore_group":            identitystore.ResourceGroup(),
			"aws_identitystore_user":             identitystore.ResourceUser(),
			"aws_identitystore_group_membership": identitystore.ResourceGroupMembership(),

			"aws_imagebuilder_component":                    imagebuilder.ResourceComponent(),
			"aws_imagebuilder_container_recipe":             imagebuilder.ResourceContainerRecipe(),
			"aws_imagebuilder_distribution_configuration":   imagebuilder.ResourceDistributionConfiguration(),
			"aws_imagebuilder_image":                        imagebuilder.ResourceImage(),
			"aws_imagebuilder_image_pipeline":               imagebuilder.ResourceImagePipeline(),
			"aws_imagebuilder_image_recipe":                 imagebuilder.ResourceImageRecipe(),
			"aws_imagebuilder_infrastructure_configuration": imagebuilder.ResourceInfrastructureConfiguration(),

			"aws_inspector_assessment_target":   inspector.ResourceAssessmentTarget(),
			"aws_inspector_assessment_template": inspector.ResourceAssessmentTemplate(),
			"aws_inspector_resource_group":      inspector.ResourceResourceGroup(),

			"aws_inspector2_delegated_admin_account":    inspector2.ResourceDelegatedAdminAccount(),
			"aws_inspector2_enabler":                    inspector2.ResourceEnabler(),
			"aws_inspector2_organization_configuration": inspector2.ResourceOrganizationConfiguration(),

			"aws_iot_authorizer":                 iot.ResourceAuthorizer(),
			"aws_iot_certificate":                iot.ResourceCertificate(),
			"aws_iot_indexing_configuration":     iot.ResourceIndexingConfiguration(),
			"aws_iot_logging_options":            iot.ResourceLoggingOptions(),
			"aws_iot_policy":                     iot.ResourcePolicy(),
			"aws_iot_policy_attachment":          iot.ResourcePolicyAttachment(),
			"aws_iot_provisioning_template":      iot.ResourceProvisioningTemplate(),
			"aws_iot_role_alias":                 iot.ResourceRoleAlias(),
			"aws_iot_thing":                      iot.ResourceThing(),
			"aws_iot_thing_group":                iot.ResourceThingGroup(),
			"aws_iot_thing_group_membership":     iot.ResourceThingGroupMembership(),
			"aws_iot_thing_principal_attachment": iot.ResourceThingPrincipalAttachment(),
			"aws_iot_thing_type":                 iot.ResourceThingType(),
			"aws_iot_topic_rule":                 iot.ResourceTopicRule(),
			"aws_iot_topic_rule_destination":     iot.ResourceTopicRuleDestination(),

			"aws_ivs_channel":                 ivs.ResourceChannel(),
			"aws_ivs_playback_key_pair":       ivs.ResourcePlaybackKeyPair(),
			"aws_ivs_recording_configuration": ivs.ResourceRecordingConfiguration(),

			"aws_ivschat_logging_configuration": ivschat.ResourceLoggingConfiguration(),
			"aws_ivschat_room":                  ivschat.ResourceRoom(),

			"aws_msk_cluster":                  kafka.ResourceCluster(),
			"aws_msk_configuration":            kafka.ResourceConfiguration(),
			"aws_msk_scram_secret_association": kafka.ResourceScramSecretAssociation(),
			"aws_msk_serverless_cluster":       kafka.ResourceServerlessCluster(),

			"aws_mskconnect_connector":            kafkaconnect.ResourceConnector(),
			"aws_mskconnect_custom_plugin":        kafkaconnect.ResourceCustomPlugin(),
			"aws_mskconnect_worker_configuration": kafkaconnect.ResourceWorkerConfiguration(),

			"aws_kendra_data_source":                  kendra.ResourceDataSource(),
			"aws_kendra_experience":                   kendra.ResourceExperience(),
			"aws_kendra_faq":                          kendra.ResourceFaq(),
			"aws_kendra_index":                        kendra.ResourceIndex(),
			"aws_kendra_query_suggestions_block_list": kendra.ResourceQuerySuggestionsBlockList(),
			"aws_kendra_thesaurus":                    kendra.ResourceThesaurus(),

			"aws_keyspaces_keyspace": keyspaces.ResourceKeyspace(),
			"aws_keyspaces_table":    keyspaces.ResourceTable(),

			"aws_kinesis_stream":          kinesis.ResourceStream(),
			"aws_kinesis_stream_consumer": kinesis.ResourceStreamConsumer(),

			"aws_kinesis_analytics_application":           kinesisanalytics.ResourceApplication(),
			"aws_kinesisanalyticsv2_application":          kinesisanalyticsv2.ResourceApplication(),
			"aws_kinesisanalyticsv2_application_snapshot": kinesisanalyticsv2.ResourceApplicationSnapshot(),

			"aws_kinesis_video_stream": kinesisvideo.ResourceStream(),

			"aws_kms_alias":                kms.ResourceAlias(),
			"aws_kms_ciphertext":           kms.ResourceCiphertext(),
			"aws_kms_custom_key_store":     kms.ResourceCustomKeyStore(),
			"aws_kms_external_key":         kms.ResourceExternalKey(),
			"aws_kms_grant":                kms.ResourceGrant(),
			"aws_kms_key":                  kms.ResourceKey(),
			"aws_kms_replica_external_key": kms.ResourceReplicaExternalKey(),
			"aws_kms_replica_key":          kms.ResourceReplicaKey(),

			"aws_lakeformation_data_lake_settings": lakeformation.ResourceDataLakeSettings(),
			"aws_lakeformation_lf_tag":             lakeformation.ResourceLFTag(),
			"aws_lakeformation_permissions":        lakeformation.ResourcePermissions(),
			"aws_lakeformation_resource":           lakeformation.ResourceResource(),
			"aws_lakeformation_resource_lf_tags":   lakeformation.ResourceResourceLFTags(),

			"aws_lambda_alias":                          lambda.ResourceAlias(),
			"aws_lambda_code_signing_config":            lambda.ResourceCodeSigningConfig(),
			"aws_lambda_event_source_mapping":           lambda.ResourceEventSourceMapping(),
			"aws_lambda_function":                       lambda.ResourceFunction(),
			"aws_lambda_function_event_invoke_config":   lambda.ResourceFunctionEventInvokeConfig(),
			"aws_lambda_function_url":                   lambda.ResourceFunctionURL(),
			"aws_lambda_invocation":                     lambda.ResourceInvocation(),
			"aws_lambda_layer_version":                  lambda.ResourceLayerVersion(),
			"aws_lambda_layer_version_permission":       lambda.ResourceLayerVersionPermission(),
			"aws_lambda_permission":                     lambda.ResourcePermission(),
			"aws_lambda_provisioned_concurrency_config": lambda.ResourceProvisionedConcurrencyConfig(),

			"aws_lex_bot":       lexmodels.ResourceBot(),
			"aws_lex_bot_alias": lexmodels.ResourceBotAlias(),
			"aws_lex_intent":    lexmodels.ResourceIntent(),
			"aws_lex_slot_type": lexmodels.ResourceSlotType(),

			"aws_licensemanager_association":           licensemanager.ResourceAssociation(),
			"aws_licensemanager_license_configuration": licensemanager.ResourceLicenseConfiguration(),

			"aws_lightsail_certificate":                          lightsail.ResourceCertificate(),
			"aws_lightsail_container_service":                    lightsail.ResourceContainerService(),
			"aws_lightsail_container_service_deployment_version": lightsail.ResourceContainerServiceDeploymentVersion(),
			"aws_lightsail_database":                             lightsail.ResourceDatabase(),
			"aws_lightsail_disk":                                 lightsail.ResourceDisk(),
			"aws_lightsail_disk_attachment":                      lightsail.ResourceDiskAttachment(),
			"aws_lightsail_domain":                               lightsail.ResourceDomain(),
			"aws_lightsail_domain_entry":                         lightsail.ResourceDomainEntry(),
			"aws_lightsail_instance":                             lightsail.ResourceInstance(),
			"aws_lightsail_instance_public_ports":                lightsail.ResourceInstancePublicPorts(),
			"aws_lightsail_key_pair":                             lightsail.ResourceKeyPair(),
			"aws_lightsail_lb":                                   lightsail.ResourceLoadBalancer(),
			"aws_lightsail_lb_attachment":                        lightsail.ResourceLoadBalancerAttachment(),
			"aws_lightsail_lb_certificate":                       lightsail.ResourceLoadBalancerCertificate(),
			"aws_lightsail_lb_certificate_attachment":            lightsail.ResourceLoadBalancerCertificateAttachment(),
			"aws_lightsail_lb_https_redirection_policy":          lightsail.ResourceLoadBalancerHTTPSRedirectionPolicy(),
			"aws_lightsail_lb_stickiness_policy":                 lightsail.ResourceLoadBalancerStickinessPolicy(),
			"aws_lightsail_static_ip":                            lightsail.ResourceStaticIP(),
			"aws_lightsail_static_ip_attachment":                 lightsail.ResourceStaticIPAttachment(),

			"aws_location_geofence_collection": location.ResourceGeofenceCollection(),
			"aws_location_map":                 location.ResourceMap(),
			"aws_location_place_index":         location.ResourcePlaceIndex(),
			"aws_location_route_calculator":    location.ResourceRouteCalculator(),
			"aws_location_tracker":             location.ResourceTracker(),
			"aws_location_tracker_association": location.ResourceTrackerAssociation(),

			"aws_macie_member_account_association": macie.ResourceMemberAccountAssociation(),
			"aws_macie_s3_bucket_association":      macie.ResourceS3BucketAssociation(),

			"aws_macie2_account":                             macie2.ResourceAccount(),
			"aws_macie2_classification_job":                  macie2.ResourceClassificationJob(),
			"aws_macie2_custom_data_identifier":              macie2.ResourceCustomDataIdentifier(),
			"aws_macie2_findings_filter":                     macie2.ResourceFindingsFilter(),
			"aws_macie2_invitation_accepter":                 macie2.ResourceInvitationAccepter(),
			"aws_macie2_member":                              macie2.ResourceMember(),
			"aws_macie2_organization_admin_account":          macie2.ResourceOrganizationAdminAccount(),
			"aws_macie2_classification_export_configuration": macie2.ResourceClassificationExportConfiguration(),

			"aws_media_convert_queue": mediaconvert.ResourceQueue(),

			"aws_media_package_channel": mediapackage.ResourceChannel(),

			"aws_medialive_channel":              medialive.ResourceChannel(),
			"aws_medialive_input":                medialive.ResourceInput(),
			"aws_medialive_input_security_group": medialive.ResourceInputSecurityGroup(),
			"aws_medialive_multiplex":            medialive.ResourceMultiplex(),

			"aws_media_store_container":        mediastore.ResourceContainer(),
			"aws_media_store_container_policy": mediastore.ResourceContainerPolicy(),

			"aws_memorydb_acl":             memorydb.ResourceACL(),
			"aws_memorydb_cluster":         memorydb.ResourceCluster(),
			"aws_memorydb_parameter_group": memorydb.ResourceParameterGroup(),
			"aws_memorydb_snapshot":        memorydb.ResourceSnapshot(),
			"aws_memorydb_subnet_group":    memorydb.ResourceSubnetGroup(),
			"aws_memorydb_user":            memorydb.ResourceUser(),

			"aws_mq_broker":        mq.ResourceBroker(),
			"aws_mq_configuration": mq.ResourceConfiguration(),

			"aws_mwaa_environment": mwaa.ResourceEnvironment(),

			"aws_neptune_cluster":                 neptune.ResourceCluster(),
			"aws_neptune_cluster_endpoint":        neptune.ResourceClusterEndpoint(),
			"aws_neptune_cluster_instance":        neptune.ResourceClusterInstance(),
			"aws_neptune_cluster_parameter_group": neptune.ResourceClusterParameterGroup(),
			"aws_neptune_cluster_snapshot":        neptune.ResourceClusterSnapshot(),
			"aws_neptune_global_cluster":          neptune.ResourceGlobalCluster(),
			"aws_neptune_event_subscription":      neptune.ResourceEventSubscription(),
			"aws_neptune_parameter_group":         neptune.ResourceParameterGroup(),
			"aws_neptune_subnet_group":            neptune.ResourceSubnetGroup(),

			"aws_networkfirewall_firewall":              networkfirewall.ResourceFirewall(),
			"aws_networkfirewall_firewall_policy":       networkfirewall.ResourceFirewallPolicy(),
			"aws_networkfirewall_logging_configuration": networkfirewall.ResourceLoggingConfiguration(),
			"aws_networkfirewall_resource_policy":       networkfirewall.ResourceResourcePolicy(),
			"aws_networkfirewall_rule_group":            networkfirewall.ResourceRuleGroup(),

			"aws_networkmanager_attachment_accepter":                      networkmanager.ResourceAttachmentAccepter(),
			"aws_networkmanager_connect_attachment":                       networkmanager.ResourceConnectAttachment(),
			"aws_networkmanager_connection":                               networkmanager.ResourceConnection(),
			"aws_networkmanager_core_network":                             networkmanager.ResourceCoreNetwork(),
			"aws_networkmanager_customer_gateway_association":             networkmanager.ResourceCustomerGatewayAssociation(),
			"aws_networkmanager_device":                                   networkmanager.ResourceDevice(),
			"aws_networkmanager_global_network":                           networkmanager.ResourceGlobalNetwork(),
			"aws_networkmanager_link":                                     networkmanager.ResourceLink(),
			"aws_networkmanager_link_association":                         networkmanager.ResourceLinkAssociation(),
			"aws_networkmanager_site":                                     networkmanager.ResourceSite(),
			"aws_networkmanager_transit_gateway_connect_peer_association": networkmanager.ResourceTransitGatewayConnectPeerAssociation(),
			"aws_networkmanager_transit_gateway_peering":                  networkmanager.ResourceTransitGatewayPeering(),
			"aws_networkmanager_transit_gateway_registration":             networkmanager.ResourceTransitGatewayRegistration(),
			"aws_networkmanager_transit_gateway_route_table_attachment":   networkmanager.ResourceTransitGatewayRouteTableAttachment(),
			"aws_networkmanager_vpc_attachment":                           networkmanager.ResourceVPCAttachment(),
			"aws_networkmanager_site_to_site_vpn_attachment":              networkmanager.ResourceSiteToSiteVPNAttachment(),

			"aws_opensearch_domain":                      opensearch.ResourceDomain(),
			"aws_opensearch_domain_policy":               opensearch.ResourceDomainPolicy(),
			"aws_opensearch_domain_saml_options":         opensearch.ResourceDomainSAMLOptions(),
			"aws_opensearch_outbound_connection":         opensearch.ResourceOutboundConnection(),
			"aws_opensearch_inbound_connection_accepter": opensearch.ResourceInboundConnectionAccepter(),

			"aws_opsworks_application":       opsworks.ResourceApplication(),
			"aws_opsworks_custom_layer":      opsworks.ResourceCustomLayer(),
			"aws_opsworks_ecs_cluster_layer": opsworks.ResourceECSClusterLayer(),
			"aws_opsworks_ganglia_layer":     opsworks.ResourceGangliaLayer(),
			"aws_opsworks_haproxy_layer":     opsworks.ResourceHAProxyLayer(),
			"aws_opsworks_instance":          opsworks.ResourceInstance(),
			"aws_opsworks_java_app_layer":    opsworks.ResourceJavaAppLayer(),
			"aws_opsworks_memcached_layer":   opsworks.ResourceMemcachedLayer(),
			"aws_opsworks_mysql_layer":       opsworks.ResourceMySQLLayer(),
			"aws_opsworks_nodejs_app_layer":  opsworks.ResourceNodejsAppLayer(),
			"aws_opsworks_permission":        opsworks.ResourcePermission(),
			"aws_opsworks_php_app_layer":     opsworks.ResourcePHPAppLayer(),
			"aws_opsworks_rails_app_layer":   opsworks.ResourceRailsAppLayer(),
			"aws_opsworks_rds_db_instance":   opsworks.ResourceRDSDBInstance(),
			"aws_opsworks_stack":             opsworks.ResourceStack(),
			"aws_opsworks_static_web_layer":  opsworks.ResourceStaticWebLayer(),
			"aws_opsworks_user_profile":      opsworks.ResourceUserProfile(),

			"aws_organizations_account":                 organizations.ResourceAccount(),
			"aws_organizations_delegated_administrator": organizations.ResourceDelegatedAdministrator(),
			"aws_organizations_organization":            organizations.ResourceOrganization(),
			"aws_organizations_organizational_unit":     organizations.ResourceOrganizationalUnit(),
			"aws_organizations_policy":                  organizations.ResourcePolicy(),
			"aws_organizations_policy_attachment":       organizations.ResourcePolicyAttachment(),

			"aws_pinpoint_adm_channel":               pinpoint.ResourceADMChannel(),
			"aws_pinpoint_apns_channel":              pinpoint.ResourceAPNSChannel(),
			"aws_pinpoint_apns_sandbox_channel":      pinpoint.ResourceAPNSSandboxChannel(),
			"aws_pinpoint_apns_voip_channel":         pinpoint.ResourceAPNSVoIPChannel(),
			"aws_pinpoint_apns_voip_sandbox_channel": pinpoint.ResourceAPNSVoIPSandboxChannel(),
			"aws_pinpoint_app":                       pinpoint.ResourceApp(),
			"aws_pinpoint_baidu_channel":             pinpoint.ResourceBaiduChannel(),
			"aws_pinpoint_email_channel":             pinpoint.ResourceEmailChannel(),
			"aws_pinpoint_event_stream":              pinpoint.ResourceEventStream(),
			"aws_pinpoint_gcm_channel":               pinpoint.ResourceGCMChannel(),
			"aws_pinpoint_sms_channel":               pinpoint.ResourceSMSChannel(),

			"aws_qldb_ledger": qldb.ResourceLedger(),
			"aws_qldb_stream": qldb.ResourceStream(),

			"aws_quicksight_data_source":      quicksight.ResourceDataSource(),
			"aws_quicksight_group":            quicksight.ResourceGroup(),
			"aws_quicksight_group_membership": quicksight.ResourceGroupMembership(),
			"aws_quicksight_user":             quicksight.ResourceUser(),

			"aws_ram_principal_association":   ram.ResourcePrincipalAssociation(),
			"aws_ram_resource_association":    ram.ResourceResourceAssociation(),
			"aws_ram_resource_share":          ram.ResourceResourceShare(),
			"aws_ram_resource_share_accepter": ram.ResourceResourceShareAccepter(),

			"aws_db_cluster_snapshot":                       rds.ResourceClusterSnapshot(),
			"aws_db_event_subscription":                     rds.ResourceEventSubscription(),
			"aws_db_instance":                               rds.ResourceInstance(),
			"aws_db_instance_automated_backups_replication": rds.ResourceInstanceAutomatedBackupsReplication(),
			"aws_db_instance_role_association":              rds.ResourceInstanceRoleAssociation(),
			"aws_db_option_group":                           rds.ResourceOptionGroup(),
			"aws_db_parameter_group":                        rds.ResourceParameterGroup(),
			"aws_db_proxy":                                  rds.ResourceProxy(),
			"aws_db_proxy_default_target_group":             rds.ResourceProxyDefaultTargetGroup(),
			"aws_db_proxy_endpoint":                         rds.ResourceProxyEndpoint(),
			"aws_db_proxy_target":                           rds.ResourceProxyTarget(),
			"aws_db_security_group":                         rds.ResourceSecurityGroup(),
			"aws_db_snapshot":                               rds.ResourceSnapshot(),
			"aws_db_snapshot_copy":                          rds.ResourceSnapshotCopy(),
			"aws_db_subnet_group":                           rds.ResourceSubnetGroup(),
			"aws_rds_cluster":                               rds.ResourceCluster(),
			"aws_rds_cluster_activity_stream":               rds.ResourceClusterActivityStream(),
			"aws_rds_cluster_endpoint":                      rds.ResourceClusterEndpoint(),
			"aws_rds_cluster_instance":                      rds.ResourceClusterInstance(),
			"aws_rds_cluster_parameter_group":               rds.ResourceClusterParameterGroup(),
			"aws_rds_cluster_role_association":              rds.ResourceClusterRoleAssociation(),
			"aws_rds_global_cluster":                        rds.ResourceGlobalCluster(),
			"aws_rds_reserved_instance":                     rds.ResourceReservedInstance(),

			"aws_redshift_authentication_profile":        redshift.ResourceAuthenticationProfile(),
			"aws_redshift_cluster":                       redshift.ResourceCluster(),
			"aws_redshift_cluster_iam_roles":             redshift.ResourceClusterIAMRoles(),
			"aws_redshift_endpoint_access":               redshift.ResourceEndpointAccess(),
			"aws_redshift_endpoint_authorization":        redshift.ResourceEndpointAuthorization(),
			"aws_redshift_event_subscription":            redshift.ResourceEventSubscription(),
			"aws_redshift_hsm_client_certificate":        redshift.ResourceHSMClientCertificate(),
			"aws_redshift_hsm_configuration":             redshift.ResourceHSMConfiguration(),
			"aws_redshift_parameter_group":               redshift.ResourceParameterGroup(),
			"aws_redshift_partner":                       redshift.ResourcePartner(),
			"aws_redshift_scheduled_action":              redshift.ResourceScheduledAction(),
			"aws_redshift_security_group":                redshift.ResourceSecurityGroup(),
			"aws_redshift_snapshot_copy_grant":           redshift.ResourceSnapshotCopyGrant(),
			"aws_redshift_snapshot_schedule":             redshift.ResourceSnapshotSchedule(),
			"aws_redshift_snapshot_schedule_association": redshift.ResourceSnapshotScheduleAssociation(),
			"aws_redshift_subnet_group":                  redshift.ResourceSubnetGroup(),
			"aws_redshift_usage_limit":                   redshift.ResourceUsageLimit(),

			"aws_redshiftdata_statement": redshiftdata.ResourceStatement(),

			"aws_redshiftserverless_endpoint_access": redshiftserverless.ResourceEndpointAccess(),
			"aws_redshiftserverless_namespace":       redshiftserverless.ResourceNamespace(),
			"aws_redshiftserverless_resource_policy": redshiftserverless.ResourceResourcePolicy(),
			"aws_redshiftserverless_snapshot":        redshiftserverless.ResourceSnapshot(),
			"aws_redshiftserverless_usage_limit":     redshiftserverless.ResourceUsageLimit(),
			"aws_redshiftserverless_workgroup":       redshiftserverless.ResourceWorkgroup(),

			"aws_resourcegroups_group": resourcegroups.ResourceGroup(),

			"aws_rolesanywhere_profile":      rolesanywhere.ResourceProfile(),
			"aws_rolesanywhere_trust_anchor": rolesanywhere.ResourceTrustAnchor(),

			"aws_route53_delegation_set":                route53.ResourceDelegationSet(),
			"aws_route53_health_check":                  route53.ResourceHealthCheck(),
			"aws_route53_hosted_zone_dnssec":            route53.ResourceHostedZoneDNSSEC(),
			"aws_route53_key_signing_key":               route53.ResourceKeySigningKey(),
			"aws_route53_query_log":                     route53.ResourceQueryLog(),
			"aws_route53_record":                        route53.ResourceRecord(),
			"aws_route53_traffic_policy":                route53.ResourceTrafficPolicy(),
			"aws_route53_traffic_policy_instance":       route53.ResourceTrafficPolicyInstance(),
			"aws_route53_vpc_association_authorization": route53.ResourceVPCAssociationAuthorization(),
			"aws_route53_zone":                          route53.ResourceZone(),
			"aws_route53_zone_association":              route53.ResourceZoneAssociation(),

			"aws_route53domains_registered_domain": route53domains.ResourceRegisteredDomain(),

			"aws_route53recoverycontrolconfig_cluster":         route53recoverycontrolconfig.ResourceCluster(),
			"aws_route53recoverycontrolconfig_control_panel":   route53recoverycontrolconfig.ResourceControlPanel(),
			"aws_route53recoverycontrolconfig_routing_control": route53recoverycontrolconfig.ResourceRoutingControl(),
			"aws_route53recoverycontrolconfig_safety_rule":     route53recoverycontrolconfig.ResourceSafetyRule(),

			"aws_route53recoveryreadiness_cell":            route53recoveryreadiness.ResourceCell(),
			"aws_route53recoveryreadiness_readiness_check": route53recoveryreadiness.ResourceReadinessCheck(),
			"aws_route53recoveryreadiness_recovery_group":  route53recoveryreadiness.ResourceRecoveryGroup(),
			"aws_route53recoveryreadiness_resource_set":    route53recoveryreadiness.ResourceResourceSet(),

			"aws_route53_resolver_config":                          route53resolver.ResourceConfig(),
			"aws_route53_resolver_dnssec_config":                   route53resolver.ResourceDNSSECConfig(),
			"aws_route53_resolver_endpoint":                        route53resolver.ResourceEndpoint(),
			"aws_route53_resolver_firewall_config":                 route53resolver.ResourceFirewallConfig(),
			"aws_route53_resolver_firewall_domain_list":            route53resolver.ResourceFirewallDomainList(),
			"aws_route53_resolver_firewall_rule":                   route53resolver.ResourceFirewallRule(),
			"aws_route53_resolver_firewall_rule_group":             route53resolver.ResourceFirewallRuleGroup(),
			"aws_route53_resolver_firewall_rule_group_association": route53resolver.ResourceFirewallRuleGroupAssociation(),
			"aws_route53_resolver_query_log_config":                route53resolver.ResourceQueryLogConfig(),
			"aws_route53_resolver_query_log_config_association":    route53resolver.ResourceQueryLogConfigAssociation(),
			"aws_route53_resolver_rule":                            route53resolver.ResourceRule(),
			"aws_route53_resolver_rule_association":                route53resolver.ResourceRuleAssociation(),

			"aws_s3_bucket":                                      s3.ResourceBucket(),
			"aws_s3_bucket_accelerate_configuration":             s3.ResourceBucketAccelerateConfiguration(),
			"aws_s3_bucket_acl":                                  s3.ResourceBucketACL(),
			"aws_s3_bucket_analytics_configuration":              s3.ResourceBucketAnalyticsConfiguration(),
			"aws_s3_bucket_cors_configuration":                   s3.ResourceBucketCorsConfiguration(),
			"aws_s3_bucket_intelligent_tiering_configuration":    s3.ResourceBucketIntelligentTieringConfiguration(),
			"aws_s3_bucket_inventory":                            s3.ResourceBucketInventory(),
			"aws_s3_bucket_lifecycle_configuration":              s3.ResourceBucketLifecycleConfiguration(),
			"aws_s3_bucket_logging":                              s3.ResourceBucketLogging(),
			"aws_s3_bucket_metric":                               s3.ResourceBucketMetric(),
			"aws_s3_bucket_notification":                         s3.ResourceBucketNotification(),
			"aws_s3_bucket_object_lock_configuration":            s3.ResourceBucketObjectLockConfiguration(),
			"aws_s3_bucket_ownership_controls":                   s3.ResourceBucketOwnershipControls(),
			"aws_s3_bucket_policy":                               s3.ResourceBucketPolicy(),
			"aws_s3_bucket_public_access_block":                  s3.ResourceBucketPublicAccessBlock(),
			"aws_s3_bucket_replication_configuration":            s3.ResourceBucketReplicationConfiguration(),
			"aws_s3_bucket_request_payment_configuration":        s3.ResourceBucketRequestPaymentConfiguration(),
			"aws_s3_bucket_server_side_encryption_configuration": s3.ResourceBucketServerSideEncryptionConfiguration(),
			"aws_s3_bucket_versioning":                           s3.ResourceBucketVersioning(),
			"aws_s3_bucket_website_configuration":                s3.ResourceBucketWebsiteConfiguration(),
			"aws_s3_object":                                      s3.ResourceObject(),
			"aws_s3_object_copy":                                 s3.ResourceObjectCopy(),
			"aws_s3_bucket_object":                               s3.ResourceBucketObject(), // DEPRECATED: use aws_s3_object instead

			"aws_s3_access_point":                             s3control.ResourceAccessPoint(),
			"aws_s3control_access_point_policy":               s3control.ResourceAccessPointPolicy(),
			"aws_s3_account_public_access_block":              s3control.ResourceAccountPublicAccessBlock(),
			"aws_s3control_bucket":                            s3control.ResourceBucket(),
			"aws_s3control_bucket_lifecycle_configuration":    s3control.ResourceBucketLifecycleConfiguration(),
			"aws_s3control_bucket_policy":                     s3control.ResourceBucketPolicy(),
			"aws_s3control_multi_region_access_point":         s3control.ResourceMultiRegionAccessPoint(),
			"aws_s3control_multi_region_access_point_policy":  s3control.ResourceMultiRegionAccessPointPolicy(),
			"aws_s3control_object_lambda_access_point":        s3control.ResourceObjectLambdaAccessPoint(),
			"aws_s3control_object_lambda_access_point_policy": s3control.ResourceObjectLambdaAccessPointPolicy(),
			"aws_s3control_storage_lens_configuration":        s3control.ResourceStorageLensConfiguration(),

			"aws_s3outposts_endpoint": s3outposts.ResourceEndpoint(),

			"aws_sagemaker_app":                                       sagemaker.ResourceApp(),
			"aws_sagemaker_app_image_config":                          sagemaker.ResourceAppImageConfig(),
			"aws_sagemaker_code_repository":                           sagemaker.ResourceCodeRepository(),
			"aws_sagemaker_device":                                    sagemaker.ResourceDevice(),
			"aws_sagemaker_device_fleet":                              sagemaker.ResourceDeviceFleet(),
			"aws_sagemaker_domain":                                    sagemaker.ResourceDomain(),
			"aws_sagemaker_endpoint":                                  sagemaker.ResourceEndpoint(),
			"aws_sagemaker_endpoint_configuration":                    sagemaker.ResourceEndpointConfiguration(),
			"aws_sagemaker_feature_group":                             sagemaker.ResourceFeatureGroup(),
			"aws_sagemaker_flow_definition":                           sagemaker.ResourceFlowDefinition(),
			"aws_sagemaker_human_task_ui":                             sagemaker.ResourceHumanTaskUI(),
			"aws_sagemaker_image":                                     sagemaker.ResourceImage(),
			"aws_sagemaker_image_version":                             sagemaker.ResourceImageVersion(),
			"aws_sagemaker_model":                                     sagemaker.ResourceModel(),
			"aws_sagemaker_model_package_group":                       sagemaker.ResourceModelPackageGroup(),
			"aws_sagemaker_model_package_group_policy":                sagemaker.ResourceModelPackageGroupPolicy(),
			"aws_sagemaker_notebook_instance":                         sagemaker.ResourceNotebookInstance(),
			"aws_sagemaker_notebook_instance_lifecycle_configuration": sagemaker.ResourceNotebookInstanceLifeCycleConfiguration(),
			"aws_sagemaker_project":                                   sagemaker.ResourceProject(),
			"aws_sagemaker_space":                                     sagemaker.ResourceSpace(),
			"aws_sagemaker_servicecatalog_portfolio_status":           sagemaker.ResourceServicecatalogPortfolioStatus(),
			"aws_sagemaker_studio_lifecycle_config":                   sagemaker.ResourceStudioLifecycleConfig(),
			"aws_sagemaker_user_profile":                              sagemaker.ResourceUserProfile(),
			"aws_sagemaker_workforce":                                 sagemaker.ResourceWorkforce(),
			"aws_sagemaker_workteam":                                  sagemaker.ResourceWorkteam(),

			"aws_scheduler_schedule":       scheduler.ResourceSchedule(),
			"aws_scheduler_schedule_group": scheduler.ResourceScheduleGroup(),

			"aws_schemas_discoverer":      schemas.ResourceDiscoverer(),
			"aws_schemas_registry":        schemas.ResourceRegistry(),
			"aws_schemas_registry_policy": schemas.ResourceRegistryPolicy(),
			"aws_schemas_schema":          schemas.ResourceSchema(),

			"aws_secretsmanager_secret":          secretsmanager.ResourceSecret(),
			"aws_secretsmanager_secret_policy":   secretsmanager.ResourceSecretPolicy(),
			"aws_secretsmanager_secret_rotation": secretsmanager.ResourceSecretRotation(),
			"aws_secretsmanager_secret_version":  secretsmanager.ResourceSecretVersion(),

			"aws_securityhub_account":                    securityhub.ResourceAccount(),
			"aws_securityhub_action_target":              securityhub.ResourceActionTarget(),
			"aws_securityhub_insight":                    securityhub.ResourceInsight(),
			"aws_securityhub_invite_accepter":            securityhub.ResourceInviteAccepter(),
			"aws_securityhub_member":                     securityhub.ResourceMember(),
			"aws_securityhub_organization_admin_account": securityhub.ResourceOrganizationAdminAccount(),
			"aws_securityhub_organization_configuration": securityhub.ResourceOrganizationConfiguration(),
			"aws_securityhub_product_subscription":       securityhub.ResourceProductSubscription(),
			"aws_securityhub_standards_control":          securityhub.ResourceStandardsControl(),
			"aws_securityhub_standards_subscription":     securityhub.ResourceStandardsSubscription(),
			"aws_securityhub_finding_aggregator":         securityhub.ResourceFindingAggregator(),

			"aws_serverlessapplicationrepository_cloudformation_stack": serverlessrepo.ResourceCloudFormationStack(),

			"aws_servicecatalog_budget_resource_association":     servicecatalog.ResourceBudgetResourceAssociation(),
			"aws_servicecatalog_constraint":                      servicecatalog.ResourceConstraint(),
			"aws_servicecatalog_organizations_access":            servicecatalog.ResourceOrganizationsAccess(),
			"aws_servicecatalog_portfolio":                       servicecatalog.ResourcePortfolio(),
			"aws_servicecatalog_portfolio_share":                 servicecatalog.ResourcePortfolioShare(),
			"aws_servicecatalog_principal_portfolio_association": servicecatalog.ResourcePrincipalPortfolioAssociation(),
			"aws_servicecatalog_product":                         servicecatalog.ResourceProduct(),
			"aws_servicecatalog_product_portfolio_association":   servicecatalog.ResourceProductPortfolioAssociation(),
			"aws_servicecatalog_provisioned_product":             servicecatalog.ResourceProvisionedProduct(),
			"aws_servicecatalog_provisioning_artifact":           servicecatalog.ResourceProvisioningArtifact(),
			"aws_servicecatalog_service_action":                  servicecatalog.ResourceServiceAction(),
			"aws_servicecatalog_tag_option":                      servicecatalog.ResourceTagOption(),
			"aws_servicecatalog_tag_option_resource_association": servicecatalog.ResourceTagOptionResourceAssociation(),

			"aws_service_discovery_http_namespace":        servicediscovery.ResourceHTTPNamespace(),
			"aws_service_discovery_instance":              servicediscovery.ResourceInstance(),
			"aws_service_discovery_private_dns_namespace": servicediscovery.ResourcePrivateDNSNamespace(),
			"aws_service_discovery_public_dns_namespace":  servicediscovery.ResourcePublicDNSNamespace(),
			"aws_service_discovery_service":               servicediscovery.ResourceService(),

			"aws_servicequotas_service_quota": servicequotas.ResourceServiceQuota(),

			"aws_ses_active_receipt_rule_set":      ses.ResourceActiveReceiptRuleSet(),
			"aws_ses_configuration_set":            ses.ResourceConfigurationSet(),
			"aws_ses_domain_dkim":                  ses.ResourceDomainDKIM(),
			"aws_ses_domain_identity":              ses.ResourceDomainIdentity(),
			"aws_ses_domain_identity_verification": ses.ResourceDomainIdentityVerification(),
			"aws_ses_domain_mail_from":             ses.ResourceDomainMailFrom(),
			"aws_ses_email_identity":               ses.ResourceEmailIdentity(),
			"aws_ses_event_destination":            ses.ResourceEventDestination(),
			"aws_ses_identity_notification_topic":  ses.ResourceIdentityNotificationTopic(),
			"aws_ses_identity_policy":              ses.ResourceIdentityPolicy(),
			"aws_ses_receipt_filter":               ses.ResourceReceiptFilter(),
			"aws_ses_receipt_rule":                 ses.ResourceReceiptRule(),
			"aws_ses_receipt_rule_set":             ses.ResourceReceiptRuleSet(),
			"aws_ses_template":                     ses.ResourceTemplate(),

			"aws_sesv2_configuration_set":                   sesv2.ResourceConfigurationSet(),
			"aws_sesv2_dedicated_ip_assignment":             sesv2.ResourceDedicatedIPAssignment(),
			"aws_sesv2_dedicated_ip_pool":                   sesv2.ResourceDedicatedIPPool(),
			"aws_sesv2_email_identity":                      sesv2.ResourceEmailIdentity(),
			"aws_sesv2_email_identity_feedback_attributes":  sesv2.ResourceEmailIdentityFeedbackAttributes(),
			"aws_sesv2_email_identity_mail_from_attributes": sesv2.ResourceEmailIdentityMailFromAttributes(),

			"aws_sfn_activity":      sfn.ResourceActivity(),
			"aws_sfn_state_machine": sfn.ResourceStateMachine(),

			"aws_shield_protection":                          shield.ResourceProtection(),
			"aws_shield_protection_group":                    shield.ResourceProtectionGroup(),
			"aws_shield_protection_health_check_association": shield.ResourceProtectionHealthCheckAssociation(),

			"aws_signer_signing_job":                signer.ResourceSigningJob(),
			"aws_signer_signing_profile":            signer.ResourceSigningProfile(),
			"aws_signer_signing_profile_permission": signer.ResourceSigningProfilePermission(),

			"aws_sns_platform_application": sns.ResourcePlatformApplication(),
			"aws_sns_sms_preferences":      sns.ResourceSMSPreferences(),
			"aws_sns_topic":                sns.ResourceTopic(),
			"aws_sns_topic_policy":         sns.ResourceTopicPolicy(),
			"aws_sns_topic_subscription":   sns.ResourceTopicSubscription(),

			"aws_sqs_queue":                      sqs.ResourceQueue(),
			"aws_sqs_queue_policy":               sqs.ResourceQueuePolicy(),
			"aws_sqs_queue_redrive_allow_policy": sqs.ResourceQueueRedriveAllowPolicy(),
			"aws_sqs_queue_redrive_policy":       sqs.ResourceQueueRedrivePolicy(),

			"aws_ssm_activation":                ssm.ResourceActivation(),
			"aws_ssm_association":               ssm.ResourceAssociation(),
			"aws_ssm_default_patch_baseline":    ssm.ResourceDefaultPatchBaseline(),
			"aws_ssm_document":                  ssm.ResourceDocument(),
			"aws_ssm_maintenance_window":        ssm.ResourceMaintenanceWindow(),
			"aws_ssm_maintenance_window_target": ssm.ResourceMaintenanceWindowTarget(),
			"aws_ssm_maintenance_window_task":   ssm.ResourceMaintenanceWindowTask(),
			"aws_ssm_parameter":                 ssm.ResourceParameter(),
			"aws_ssm_patch_baseline":            ssm.ResourcePatchBaseline(),
			"aws_ssm_patch_group":               ssm.ResourcePatchGroup(),
			"aws_ssm_resource_data_sync":        ssm.ResourceResourceDataSync(),
			"aws_ssm_service_setting":           ssm.ResourceServiceSetting(),

			"aws_ssoadmin_account_assignment":                 ssoadmin.ResourceAccountAssignment(),
			"aws_ssoadmin_customer_managed_policy_attachment": ssoadmin.ResourceCustomerManagedPolicyAttachment(),
			"aws_ssoadmin_managed_policy_attachment":          ssoadmin.ResourceManagedPolicyAttachment(),
			"aws_ssoadmin_permission_set":                     ssoadmin.ResourcePermissionSet(),
			"aws_ssoadmin_permission_set_inline_policy":       ssoadmin.ResourcePermissionSetInlinePolicy(),

			"aws_storagegateway_cache":                   storagegateway.ResourceCache(),
			"aws_storagegateway_cached_iscsi_volume":     storagegateway.ResourceCachediSCSIVolume(),
			"aws_storagegateway_file_system_association": storagegateway.ResourceFileSystemAssociation(),
			"aws_storagegateway_gateway":                 storagegateway.ResourceGateway(),
			"aws_storagegateway_nfs_file_share":          storagegateway.ResourceNFSFileShare(),
			"aws_storagegateway_smb_file_share":          storagegateway.ResourceSMBFileShare(),
			"aws_storagegateway_stored_iscsi_volume":     storagegateway.ResourceStorediSCSIVolume(),
			"aws_storagegateway_tape_pool":               storagegateway.ResourceTapePool(),
			"aws_storagegateway_upload_buffer":           storagegateway.ResourceUploadBuffer(),
			"aws_storagegateway_working_storage":         storagegateway.ResourceWorkingStorage(),

			"aws_swf_domain": swf.ResourceDomain(),

			"aws_synthetics_canary": synthetics.ResourceCanary(),

			"aws_timestreamwrite_database": timestreamwrite.ResourceDatabase(),
			"aws_timestreamwrite_table":    timestreamwrite.ResourceTable(),

			"aws_transcribe_language_model":     transcribe.ResourceLanguageModel(),
			"aws_transcribe_medical_vocabulary": transcribe.ResourceMedicalVocabulary(),
			"aws_transcribe_vocabulary":         transcribe.ResourceVocabulary(),
			"aws_transcribe_vocabulary_filter":  transcribe.ResourceVocabularyFilter(),

			"aws_transfer_access":   transfer.ResourceAccess(),
			"aws_transfer_server":   transfer.ResourceServer(),
			"aws_transfer_ssh_key":  transfer.ResourceSSHKey(),
			"aws_transfer_tag":      transfer.ResourceTag(),
			"aws_transfer_user":     transfer.ResourceUser(),
			"aws_transfer_workflow": transfer.ResourceWorkflow(),

			"aws_waf_byte_match_set":          waf.ResourceByteMatchSet(),
			"aws_waf_geo_match_set":           waf.ResourceGeoMatchSet(),
			"aws_waf_ipset":                   waf.ResourceIPSet(),
			"aws_waf_rate_based_rule":         waf.ResourceRateBasedRule(),
			"aws_waf_regex_match_set":         waf.ResourceRegexMatchSet(),
			"aws_waf_regex_pattern_set":       waf.ResourceRegexPatternSet(),
			"aws_waf_rule":                    waf.ResourceRule(),
			"aws_waf_rule_group":              waf.ResourceRuleGroup(),
			"aws_waf_size_constraint_set":     waf.ResourceSizeConstraintSet(),
			"aws_waf_sql_injection_match_set": waf.ResourceSQLInjectionMatchSet(),
			"aws_waf_web_acl":                 waf.ResourceWebACL(),
			"aws_waf_xss_match_set":           waf.ResourceXSSMatchSet(),

			"aws_wafregional_byte_match_set":          wafregional.ResourceByteMatchSet(),
			"aws_wafregional_geo_match_set":           wafregional.ResourceGeoMatchSet(),
			"aws_wafregional_ipset":                   wafregional.ResourceIPSet(),
			"aws_wafregional_rate_based_rule":         wafregional.ResourceRateBasedRule(),
			"aws_wafregional_regex_match_set":         wafregional.ResourceRegexMatchSet(),
			"aws_wafregional_regex_pattern_set":       wafregional.ResourceRegexPatternSet(),
			"aws_wafregional_rule":                    wafregional.ResourceRule(),
			"aws_wafregional_rule_group":              wafregional.ResourceRuleGroup(),
			"aws_wafregional_size_constraint_set":     wafregional.ResourceSizeConstraintSet(),
			"aws_wafregional_sql_injection_match_set": wafregional.ResourceSQLInjectionMatchSet(),
			"aws_wafregional_web_acl":                 wafregional.ResourceWebACL(),
			"aws_wafregional_web_acl_association":     wafregional.ResourceWebACLAssociation(),
			"aws_wafregional_xss_match_set":           wafregional.ResourceXSSMatchSet(),

			"aws_wafv2_ip_set":                        wafv2.ResourceIPSet(),
			"aws_wafv2_regex_pattern_set":             wafv2.ResourceRegexPatternSet(),
			"aws_wafv2_rule_group":                    wafv2.ResourceRuleGroup(),
			"aws_wafv2_web_acl":                       wafv2.ResourceWebACL(),
			"aws_wafv2_web_acl_association":           wafv2.ResourceWebACLAssociation(),
			"aws_wafv2_web_acl_logging_configuration": wafv2.ResourceWebACLLoggingConfiguration(),

			"aws_worklink_fleet": worklink.ResourceFleet(),
			"aws_worklink_website_certificate_authority_association": worklink.ResourceWebsiteCertificateAuthorityAssociation(),

			"aws_workspaces_directory": workspaces.ResourceDirectory(),
			"aws_workspaces_ip_group":  workspaces.ResourceIPGroup(),
			"aws_workspaces_workspace": workspaces.ResourceWorkspace(),

			"aws_xray_encryption_config": xray.ResourceEncryptionConfig(),
			"aws_xray_group":             xray.ResourceGroup(),
			"aws_xray_sampling_rule":     xray.ResourceSamplingRule(),
		},
	}

	provider.ConfigureContextFunc = func(ctx context.Context, d *schema.ResourceData) (interface{}, diag.Diagnostics) {
		return configure(ctx, provider, d)
	}

<<<<<<< HEAD
	var errs *multierror.Error
	servicePackages := servicePackages(ctx)

	for _, sp := range servicePackages {
		for _, v := range sp.SDKDataSources(ctx) {
			typeName := v.TypeName

			if _, ok := provider.DataSourcesMap[typeName]; ok {
				errs = multierror.Append(errs, fmt.Errorf("duplicate data source: %s", typeName))
				continue
			}

			ds := v.Factory()

			if v := ds.ReadWithoutTimeout; v != nil {
				ds.ReadWithoutTimeout = wrappedReadContextFunc(v)
			}

			provider.DataSourcesMap[typeName] = ds
		}

		for _, v := range sp.SDKResources(ctx) {
			typeName := v.TypeName

			if _, ok := provider.ResourcesMap[typeName]; ok {
				errs = multierror.Append(errs, fmt.Errorf("duplicate resource: %s", typeName))
				continue
			}

			r := v.Factory()

			if v := r.CreateWithoutTimeout; v != nil {
				r.CreateWithoutTimeout = wrappedCreateContextFunc(v)
			}
			if v := r.ReadWithoutTimeout; v != nil {
				r.ReadWithoutTimeout = wrappedReadContextFunc(v)
			}
			if v := r.UpdateWithoutTimeout; v != nil {
				r.UpdateWithoutTimeout = wrappedUpdateContextFunc(v)
			}
			if v := r.DeleteWithoutTimeout; v != nil {
				r.DeleteWithoutTimeout = wrappedDeleteContextFunc(v)
			}
			if v := r.Importer; v != nil {
				if v := v.StateContext; v != nil {
					r.Importer.StateContext = wrappedStateContextFunc(v)
				}
			}

			provider.ResourcesMap[typeName] = r
		}
	}

	if err := errs.ErrorOrNil(); err != nil {
		return nil, err
=======
	providerData := &conns.AWSClient{
		// TODO: This should be generated.

		// ServicePackageData is used before configuration to determine the provider's exported resources and data sources.
		ServicePackages: []intf.ServicePackageData{
			auditmanager.ServicePackageData,
			ec2.ServicePackageData,
			globalaccelerator.ServicePackageData,
			medialive.ServicePackageData,
			meta.ServicePackageData,
			resourceexplorer2.ServicePackageData,
			simpledb.ServicePackageData,
			sts.ServicePackageData,
		},
>>>>>>> e90c7f4d
	}

	// Set the provider Meta (instance data) here.
	// It will be overwritten by the result of the call to ConfigureContextFunc,
	// but can be used pre-configuration by other (non-primary) provider servers.
	provider.SetMeta(&conns.AWSClient{
		ServicePackages: servicePackages,
	})

	return provider, nil
}

// configure ensures that the provider is fully configured.
func configure(ctx context.Context, provider *schema.Provider, d *schema.ResourceData) (*conns.AWSClient, diag.Diagnostics) {
	terraformVersion := provider.TerraformVersion
	if terraformVersion == "" {
		// Terraform 0.12 introduced this field to the protocol
		// We can therefore assume that if it's missing it's 0.10 or 0.11
		terraformVersion = "0.11+compatible"
	}

	config := conns.Config{
		AccessKey:                      d.Get("access_key").(string),
		CustomCABundle:                 d.Get("custom_ca_bundle").(string),
		EC2MetadataServiceEndpoint:     d.Get("ec2_metadata_service_endpoint").(string),
		EC2MetadataServiceEndpointMode: d.Get("ec2_metadata_service_endpoint_mode").(string),
		Endpoints:                      make(map[string]string),
		HTTPProxy:                      d.Get("http_proxy").(string),
		Insecure:                       d.Get("insecure").(bool),
		MaxRetries:                     25, // Set default here, not in schema (muxing with v6 provider).
		Profile:                        d.Get("profile").(string),
		Region:                         d.Get("region").(string),
		S3UsePathStyle:                 d.Get("s3_use_path_style").(bool) || d.Get("s3_force_path_style").(bool),
		SecretKey:                      d.Get("secret_key").(string),
		SkipCredsValidation:            d.Get("skip_credentials_validation").(bool),
		SkipGetEC2Platforms:            d.Get("skip_get_ec2_platforms").(bool),
		SkipRegionValidation:           d.Get("skip_region_validation").(bool),
		SkipRequestingAccountId:        d.Get("skip_requesting_account_id").(bool),
		STSRegion:                      d.Get("sts_region").(string),
		TerraformVersion:               terraformVersion,
		Token:                          d.Get("token").(string),
		UseDualStackEndpoint:           d.Get("use_dualstack_endpoint").(bool),
		UseFIPSEndpoint:                d.Get("use_fips_endpoint").(bool),
	}

	if v, ok := d.GetOk("allowed_account_ids"); ok && v.(*schema.Set).Len() > 0 {
		config.AllowedAccountIds = flex.ExpandStringValueSet(v.(*schema.Set))
	}

	if v, ok := d.GetOk("assume_role"); ok && len(v.([]interface{})) > 0 && v.([]interface{})[0] != nil {
		config.AssumeRole = expandAssumeRole(v.([]interface{})[0].(map[string]interface{}))
		log.Printf("[INFO] assume_role configuration set: (ARN: %q, SessionID: %q, ExternalID: %q, SourceIdentity: %q)", config.AssumeRole.RoleARN, config.AssumeRole.SessionName, config.AssumeRole.ExternalID, config.AssumeRole.SourceIdentity)
	}

	if v, ok := d.GetOk("assume_role_with_web_identity"); ok && len(v.([]interface{})) > 0 && v.([]interface{})[0] != nil {
		config.AssumeRoleWithWebIdentity = expandAssumeRoleWithWebIdentity(v.([]interface{})[0].(map[string]interface{}))
		log.Printf("[INFO] assume_role_with_web_identity configuration set: (ARN: %q, SessionID: %q)", config.AssumeRoleWithWebIdentity.RoleARN, config.AssumeRoleWithWebIdentity.SessionName)
	}

	if v, ok := d.GetOk("default_tags"); ok && len(v.([]interface{})) > 0 && v.([]interface{})[0] != nil {
		config.DefaultTagsConfig = expandDefaultTags(v.([]interface{})[0].(map[string]interface{}))
	}

	if v, ok := d.GetOk("endpoints"); ok && v.(*schema.Set).Len() > 0 {
		endpoints, err := expandEndpoints(v.(*schema.Set).List())

		if err != nil {
			return nil, diag.FromErr(err)
		}

		config.Endpoints = endpoints
	}

	if v, ok := d.GetOk("forbidden_account_ids"); ok && v.(*schema.Set).Len() > 0 {
		config.ForbiddenAccountIds = flex.ExpandStringValueSet(v.(*schema.Set))
	}

	if v, ok := d.GetOk("ignore_tags"); ok && len(v.([]interface{})) > 0 && v.([]interface{})[0] != nil {
		config.IgnoreTagsConfig = expandIgnoreTags(v.([]interface{})[0].(map[string]interface{}))
	}

	if v, ok := d.GetOk("max_retries"); ok {
		config.MaxRetries = v.(int)
	}

	if v, ok := d.GetOk("shared_credentials_file"); ok {
		config.SharedCredentialsFiles = []string{v.(string)}
	} else if v, ok := d.GetOk("shared_credentials_files"); ok && len(v.([]interface{})) > 0 {
		config.SharedCredentialsFiles = flex.ExpandStringValueList(v.([]interface{}))
	}

	if v, ok := d.GetOk("shared_config_files"); ok && len(v.([]interface{})) > 0 {
		config.SharedConfigFiles = flex.ExpandStringValueList(v.([]interface{}))
	}

	if v, null, _ := nullable.Bool(d.Get("skip_metadata_api_check").(string)).Value(); !null {
		if v {
			config.EC2MetadataServiceEnableState = imds.ClientDisabled
		} else {
			config.EC2MetadataServiceEnableState = imds.ClientEnabled
		}
	}

	meta, diags := config.ConfigureProvider(ctx, provider.Meta().(*conns.AWSClient))

	if diags.HasError() {
		return nil, diags
	}

	// Configure each service.
	for _, v := range meta.ServicePackages {
		if err := v.Configure(ctx, meta); err != nil {
			diags = append(diags, diag.FromErr(err)...)
		}
	}

	if diags.HasError() {
		return nil, diags
	}

	return meta, diags
}

func assumeRoleSchema() *schema.Schema {
	return &schema.Schema{
		Type:     schema.TypeList,
		Optional: true,
		MaxItems: 1,
		Elem: &schema.Resource{
			Schema: map[string]*schema.Schema{
				"duration": {
					Type:          schema.TypeString,
					Optional:      true,
					Description:   "The duration, between 15 minutes and 12 hours, of the role session. Valid time units are ns, us (or µs), ms, s, h, or m.",
					ValidateFunc:  validAssumeRoleDuration,
					ConflictsWith: []string{"assume_role.0.duration_seconds"},
				},
				"duration_seconds": {
					Type:          schema.TypeInt,
					Optional:      true,
					Deprecated:    "Use assume_role.duration instead",
					Description:   "The duration, in seconds, of the role session.",
					ValidateFunc:  validation.IntBetween(900, 43200),
					ConflictsWith: []string{"assume_role.0.duration"},
				},
				"external_id": {
					Type:        schema.TypeString,
					Optional:    true,
					Description: "A unique identifier that might be required when you assume a role in another account.",
					ValidateFunc: validation.All(
						validation.StringLenBetween(2, 1224),
						validation.StringMatch(regexp.MustCompile(`[\w+=,.@:\/\-]*`), ""),
					),
				},
				"policy": {
					Type:         schema.TypeString,
					Optional:     true,
					Description:  "IAM Policy JSON describing further restricting permissions for the IAM Role being assumed.",
					ValidateFunc: validation.StringIsJSON,
				},
				"policy_arns": {
					Type:        schema.TypeSet,
					Optional:    true,
					Description: "Amazon Resource Names (ARNs) of IAM Policies describing further restricting permissions for the IAM Role being assumed.",
					Elem: &schema.Schema{
						Type:         schema.TypeString,
						ValidateFunc: verify.ValidARN,
					},
				},
				"role_arn": {
					Type:         schema.TypeString,
					Optional:     true,
					Description:  "Amazon Resource Name (ARN) of an IAM Role to assume prior to making API calls.",
					ValidateFunc: verify.ValidARN,
				},
				"session_name": {
					Type:         schema.TypeString,
					Optional:     true,
					Description:  "An identifier for the assumed role session.",
					ValidateFunc: validAssumeRoleSessionName,
				},
				"source_identity": {
					Type:         schema.TypeString,
					Optional:     true,
					Description:  "Source identity specified by the principal assuming the role.",
					ValidateFunc: validAssumeRoleSourceIdentity,
				},
				"tags": {
					Type:        schema.TypeMap,
					Optional:    true,
					Description: "Assume role session tags.",
					Elem:        &schema.Schema{Type: schema.TypeString},
				},
				"transitive_tag_keys": {
					Type:        schema.TypeSet,
					Optional:    true,
					Description: "Assume role session tag keys to pass to any subsequent sessions.",
					Elem:        &schema.Schema{Type: schema.TypeString},
				},
			},
		},
	}
}

func assumeRoleWithWebIdentitySchema() *schema.Schema {
	return &schema.Schema{
		Type:     schema.TypeList,
		Optional: true,
		MaxItems: 1,
		Elem: &schema.Resource{
			Schema: map[string]*schema.Schema{
				"duration": {
					Type:         schema.TypeString,
					Optional:     true,
					Description:  "The duration, between 15 minutes and 12 hours, of the role session. Valid time units are ns, us (or µs), ms, s, h, or m.",
					ValidateFunc: validAssumeRoleDuration,
				},
				"policy": {
					Type:         schema.TypeString,
					Optional:     true,
					Description:  "IAM Policy JSON describing further restricting permissions for the IAM Role being assumed.",
					ValidateFunc: validation.StringIsJSON,
				},
				"policy_arns": {
					Type:        schema.TypeSet,
					Optional:    true,
					Description: "Amazon Resource Names (ARNs) of IAM Policies describing further restricting permissions for the IAM Role being assumed.",
					Elem: &schema.Schema{
						Type:         schema.TypeString,
						ValidateFunc: verify.ValidARN,
					},
				},
				"role_arn": {
					Type:         schema.TypeString,
					Optional:     true,
					Description:  "Amazon Resource Name (ARN) of an IAM Role to assume prior to making API calls.",
					ValidateFunc: verify.ValidARN,
				},
				"session_name": {
					Type:         schema.TypeString,
					Optional:     true,
					Description:  "An identifier for the assumed role session.",
					ValidateFunc: validAssumeRoleSessionName,
				},
				"web_identity_token": {
					Type:         schema.TypeString,
					Optional:     true,
					ValidateFunc: validation.StringLenBetween(4, 20000),
					ExactlyOneOf: []string{"assume_role_with_web_identity.0.web_identity_token", "assume_role_with_web_identity.0.web_identity_token_file"},
				},
				"web_identity_token_file": {
					Type:         schema.TypeString,
					Optional:     true,
					ExactlyOneOf: []string{"assume_role_with_web_identity.0.web_identity_token", "assume_role_with_web_identity.0.web_identity_token_file"},
				},
			},
		},
	}
}

func endpointsSchema() *schema.Schema {
	endpointsAttributes := make(map[string]*schema.Schema)

	for _, serviceKey := range names.Aliases() {
		endpointsAttributes[serviceKey] = &schema.Schema{
			Type:        schema.TypeString,
			Optional:    true,
			Default:     "",
			Description: "Use this to override the default service endpoint URL",
		}
	}

	return &schema.Schema{
		Type:     schema.TypeSet,
		Optional: true,
		Elem: &schema.Resource{
			Schema: endpointsAttributes,
		},
	}
}

func expandAssumeRole(tfMap map[string]interface{}) *awsbase.AssumeRole {
	if tfMap == nil {
		return nil
	}

	assumeRole := awsbase.AssumeRole{}

	if v, ok := tfMap["duration"].(string); ok && v != "" {
		duration, _ := time.ParseDuration(v)
		assumeRole.Duration = duration
	} else if v, ok := tfMap["duration_seconds"].(int); ok && v != 0 {
		assumeRole.Duration = time.Duration(v) * time.Second
	}

	if v, ok := tfMap["external_id"].(string); ok && v != "" {
		assumeRole.ExternalID = v
	}

	if v, ok := tfMap["policy"].(string); ok && v != "" {
		assumeRole.Policy = v
	}

	if v, ok := tfMap["policy_arns"].(*schema.Set); ok && v.Len() > 0 {
		assumeRole.PolicyARNs = flex.ExpandStringValueSet(v)
	}

	if v, ok := tfMap["role_arn"].(string); ok && v != "" {
		assumeRole.RoleARN = v
	}

	if v, ok := tfMap["session_name"].(string); ok && v != "" {
		assumeRole.SessionName = v
	}

	if v, ok := tfMap["source_identity"].(string); ok && v != "" {
		assumeRole.SourceIdentity = v
	}

	if v, ok := tfMap["tags"].(map[string]interface{}); ok && len(v) > 0 {
		assumeRole.Tags = flex.ExpandStringValueMap(v)
	}

	if v, ok := tfMap["transitive_tag_keys"].(*schema.Set); ok && v.Len() > 0 {
		assumeRole.TransitiveTagKeys = flex.ExpandStringValueSet(v)
	}

	return &assumeRole
}

func expandAssumeRoleWithWebIdentity(tfMap map[string]interface{}) *awsbase.AssumeRoleWithWebIdentity {
	if tfMap == nil {
		return nil
	}

	assumeRole := awsbase.AssumeRoleWithWebIdentity{}

	if v, ok := tfMap["duration"].(string); ok && v != "" {
		duration, _ := time.ParseDuration(v)
		assumeRole.Duration = duration
	} else if v, ok := tfMap["duration_seconds"].(int); ok && v != 0 {
		assumeRole.Duration = time.Duration(v) * time.Second
	}

	if v, ok := tfMap["policy"].(string); ok && v != "" {
		assumeRole.Policy = v
	}

	if v, ok := tfMap["policy_arns"].(*schema.Set); ok && v.Len() > 0 {
		assumeRole.PolicyARNs = flex.ExpandStringValueSet(v)
	}

	if v, ok := tfMap["role_arn"].(string); ok && v != "" {
		assumeRole.RoleARN = v
	}

	if v, ok := tfMap["session_name"].(string); ok && v != "" {
		assumeRole.SessionName = v
	}

	if v, ok := tfMap["web_identity_token"].(string); ok && v != "" {
		assumeRole.WebIdentityToken = v
	}

	if v, ok := tfMap["web_identity_token_file"].(string); ok && v != "" {
		assumeRole.WebIdentityTokenFile = v
	}

	return &assumeRole
}

func expandDefaultTags(tfMap map[string]interface{}) *tftags.DefaultConfig {
	if tfMap == nil {
		return nil
	}

	defaultConfig := &tftags.DefaultConfig{}

	if v, ok := tfMap["tags"].(map[string]interface{}); ok {
		defaultConfig.Tags = tftags.New(v)
	}

	return defaultConfig
}

func expandIgnoreTags(tfMap map[string]interface{}) *tftags.IgnoreConfig {
	if tfMap == nil {
		return nil
	}

	ignoreConfig := &tftags.IgnoreConfig{}

	if v, ok := tfMap["keys"].(*schema.Set); ok {
		ignoreConfig.Keys = tftags.New(v.List())
	}

	if v, ok := tfMap["key_prefixes"].(*schema.Set); ok {
		ignoreConfig.KeyPrefixes = tftags.New(v.List())
	}

	return ignoreConfig
}

func expandEndpoints(tfList []interface{}) (map[string]string, error) {
	if len(tfList) == 0 {
		return nil, nil
	}

	endpoints := make(map[string]string)

	for _, tfMapRaw := range tfList {
		tfMap, ok := tfMapRaw.(map[string]interface{})

		if !ok {
			continue
		}

		for _, alias := range names.Aliases() {
			pkg, err := names.ProviderPackageForAlias(alias)

			if err != nil {
				return nil, fmt.Errorf("failed to assign endpoint (%s): %w", alias, err)
			}

			if endpoints[pkg] == "" {
				if v := tfMap[alias].(string); v != "" {
					endpoints[pkg] = v
				}
			}
		}
	}

	for _, pkg := range names.ProviderPackages() {
		if endpoints[pkg] != "" {
			continue
		}

		envVar := names.EnvVar(pkg)
		if envVar != "" {
			if v := os.Getenv(envVar); v != "" {
				endpoints[pkg] = v
				continue
			}
		}

		if deprecatedEnvVar := names.DeprecatedEnvVar(pkg); deprecatedEnvVar != "" {
			if v := os.Getenv(deprecatedEnvVar); v != "" {
				log.Printf("[WARN] The environment variable %q is deprecated. Use %q instead.", deprecatedEnvVar, envVar)
				endpoints[pkg] = v
			}
		}
	}

	return endpoints, nil
}

func wrappedCreateContextFunc(f schema.CreateContextFunc) schema.CreateContextFunc {
	return func(ctx context.Context, d *schema.ResourceData, meta any) diag.Diagnostics {
		ctx = meta.(*conns.AWSClient).InitContext(ctx)

		return f(ctx, d, meta)
	}
}

func wrappedReadContextFunc(f schema.ReadContextFunc) schema.ReadContextFunc {
	return func(ctx context.Context, d *schema.ResourceData, meta any) diag.Diagnostics {
		ctx = meta.(*conns.AWSClient).InitContext(ctx)

		return f(ctx, d, meta)
	}
}

func wrappedUpdateContextFunc(f schema.UpdateContextFunc) schema.UpdateContextFunc {
	return func(ctx context.Context, d *schema.ResourceData, meta any) diag.Diagnostics {
		ctx = meta.(*conns.AWSClient).InitContext(ctx)

		return f(ctx, d, meta)
	}
}

func wrappedDeleteContextFunc(f schema.DeleteContextFunc) schema.DeleteContextFunc {
	return func(ctx context.Context, d *schema.ResourceData, meta any) diag.Diagnostics {
		ctx = meta.(*conns.AWSClient).InitContext(ctx)

		return f(ctx, d, meta)
	}
}

func wrappedStateContextFunc(f schema.StateContextFunc) schema.StateContextFunc {
	return func(ctx context.Context, d *schema.ResourceData, meta any) ([]*schema.ResourceData, error) {
		ctx = meta.(*conns.AWSClient).InitContext(ctx)

		return f(ctx, d, meta)
	}
}<|MERGE_RESOLUTION|>--- conflicted
+++ resolved
@@ -35,7 +35,6 @@
 	"github.com/hashicorp/terraform-provider-aws/internal/service/appstream"
 	"github.com/hashicorp/terraform-provider-aws/internal/service/appsync"
 	"github.com/hashicorp/terraform-provider-aws/internal/service/athena"
-	"github.com/hashicorp/terraform-provider-aws/internal/service/auditmanager"
 	"github.com/hashicorp/terraform-provider-aws/internal/service/autoscaling"
 	"github.com/hashicorp/terraform-provider-aws/internal/service/autoscalingplans"
 	"github.com/hashicorp/terraform-provider-aws/internal/service/backup"
@@ -486,13 +485,6 @@
 			"aws_cloudwatch_event_connection": events.DataSourceConnection(),
 			"aws_cloudwatch_event_source":     events.DataSourceSource(),
 
-<<<<<<< HEAD
-=======
-			"aws_cloudwatch_log_data_protection_policy_document": logs.DataSourceDataProtectionPolicyDocument(),
-			"aws_cloudwatch_log_group":                           logs.DataSourceGroup(),
-			"aws_cloudwatch_log_groups":                          logs.DataSourceGroups(),
-
->>>>>>> e90c7f4d
 			"aws_codeartifact_authorization_token": codeartifact.DataSourceAuthorizationToken(),
 			"aws_codeartifact_repository_endpoint": codeartifact.DataSourceRepositoryEndpoint(),
 
@@ -2252,7 +2244,6 @@
 		return configure(ctx, provider, d)
 	}
 
-<<<<<<< HEAD
 	var errs *multierror.Error
 	servicePackages := servicePackages(ctx)
 
@@ -2308,22 +2299,6 @@
 
 	if err := errs.ErrorOrNil(); err != nil {
 		return nil, err
-=======
-	providerData := &conns.AWSClient{
-		// TODO: This should be generated.
-
-		// ServicePackageData is used before configuration to determine the provider's exported resources and data sources.
-		ServicePackages: []intf.ServicePackageData{
-			auditmanager.ServicePackageData,
-			ec2.ServicePackageData,
-			globalaccelerator.ServicePackageData,
-			medialive.ServicePackageData,
-			meta.ServicePackageData,
-			resourceexplorer2.ServicePackageData,
-			simpledb.ServicePackageData,
-			sts.ServicePackageData,
-		},
->>>>>>> e90c7f4d
 	}
 
 	// Set the provider Meta (instance data) here.
