--- conflicted
+++ resolved
@@ -1193,19 +1193,7 @@
 }
 
 // Client configures and returns a fully initialized AWSClient
-<<<<<<< HEAD
 func (c *Config) Client(ctx context.Context) (interface{}, diag.Diagnostics) {
-	// Get the auth and region. This can fail if keys/regions were not
-	// specified and we're attempting to use the environment.
-	if !c.SkipRegionValidation {
-		if err := awsbase.ValidateRegion(c.Region); err != nil {
-			return nil, diag.FromErr(err)
-		}
-	}
-
-=======
-func (c *Config) Client() (interface{}, error) {
->>>>>>> 611b4737
 	awsbaseConfig := awsbase.Config{
 		AccessKey:               c.AccessKey,
 		APNInfo:                 StdUserAgentProducts(c.TerraformVersion),
@@ -1259,7 +1247,7 @@
 
 	if !c.SkipRegionValidation {
 		if err := awsbase.ValidateRegion(cfg.Region); err != nil {
-			return nil, err
+			return nil, diag.FromErr(err)
 		}
 	}
 
