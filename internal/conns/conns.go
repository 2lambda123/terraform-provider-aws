package conns

import (
	"fmt"
	"strings"

	"github.com/aws/aws-sdk-go/aws"
	"github.com/aws/aws-sdk-go/aws/session"
	"github.com/aws/aws-sdk-go/service/ec2"
	awsbase "github.com/hashicorp/aws-sdk-go-base/v2"
	awsbasev1 "github.com/hashicorp/aws-sdk-go-base/v2/awsv1shim/v2"
	"github.com/hashicorp/terraform-provider-aws/version"
)

func NewSessionForRegion(cfg *aws.Config, region, terraformVersion string) (*session.Session, error) {
	session, err := session.NewSession(cfg)

	if err != nil {
		return nil, err
	}

<<<<<<< HEAD
	DNSSuffix := "amazonaws.com"
	if p, ok := endpoints.PartitionForRegion(endpoints.DefaultPartitions(), c.Region); ok {
		DNSSuffix = p.DNSSuffix()
	}

	client := &AWSClient{
		AccessAnalyzerConn:                accessanalyzer.New(sess.Copy(&aws.Config{Endpoint: aws.String(c.Endpoints[AccessAnalyzer])})),
		AccountConn:                       account.New(sess.Copy(&aws.Config{Endpoint: aws.String(c.Endpoints[Account])})),
		AccountID:                         accountID,
		ACMConn:                           acm.New(sess.Copy(&aws.Config{Endpoint: aws.String(c.Endpoints[ACM])})),
		ACMPCAConn:                        acmpca.New(sess.Copy(&aws.Config{Endpoint: aws.String(c.Endpoints[ACMPCA])})),
		AlexaForBusinessConn:              alexaforbusiness.New(sess.Copy(&aws.Config{Endpoint: aws.String(c.Endpoints[AlexaForBusiness])})),
		AMPConn:                           prometheusservice.New(sess.Copy(&aws.Config{Endpoint: aws.String(c.Endpoints[AMP])})),
		AmplifyBackendConn:                amplifybackend.New(sess.Copy(&aws.Config{Endpoint: aws.String(c.Endpoints[AmplifyBackend])})),
		AmplifyConn:                       amplify.New(sess.Copy(&aws.Config{Endpoint: aws.String(c.Endpoints[Amplify])})),
		APIGatewayConn:                    apigateway.New(sess.Copy(&aws.Config{Endpoint: aws.String(c.Endpoints[APIGateway])})),
		APIGatewayV2Conn:                  apigatewayv2.New(sess.Copy(&aws.Config{Endpoint: aws.String(c.Endpoints[APIGatewayV2])})),
		AppAutoScalingConn:                applicationautoscaling.New(sess.Copy(&aws.Config{Endpoint: aws.String(c.Endpoints[AppAutoScaling])})),
		AppConfigConn:                     appconfig.New(sess.Copy(&aws.Config{Endpoint: aws.String(c.Endpoints[AppConfig])})),
		AppFlowConn:                       appflow.New(sess.Copy(&aws.Config{Endpoint: aws.String(c.Endpoints[AppFlow])})),
		AppIntegrationsConn:               appintegrationsservice.New(sess.Copy(&aws.Config{Endpoint: aws.String(c.Endpoints[AppIntegrations])})),
		ApplicationCostProfilerConn:       applicationcostprofiler.New(sess.Copy(&aws.Config{Endpoint: aws.String(c.Endpoints[ApplicationCostProfiler])})),
		ApplicationDiscoveryConn:          applicationdiscoveryservice.New(sess.Copy(&aws.Config{Endpoint: aws.String(c.Endpoints[ApplicationDiscovery])})),
		ApplicationInsightsConn:           applicationinsights.New(sess.Copy(&aws.Config{Endpoint: aws.String(c.Endpoints[ApplicationInsights])})),
		AppMeshConn:                       appmesh.New(sess.Copy(&aws.Config{Endpoint: aws.String(c.Endpoints[AppMesh])})),
		AppRegistryConn:                   appregistry.New(sess.Copy(&aws.Config{Endpoint: aws.String(c.Endpoints[AppRegistry])})),
		AppRunnerConn:                     apprunner.New(sess.Copy(&aws.Config{Endpoint: aws.String(c.Endpoints[AppRunner])})),
		AppStreamConn:                     appstream.New(sess.Copy(&aws.Config{Endpoint: aws.String(c.Endpoints[AppStream])})),
		AppSyncConn:                       appsync.New(sess.Copy(&aws.Config{Endpoint: aws.String(c.Endpoints[AppSync])})),
		AthenaConn:                        athena.New(sess.Copy(&aws.Config{Endpoint: aws.String(c.Endpoints[Athena])})),
		AuditManagerConn:                  auditmanager.New(sess.Copy(&aws.Config{Endpoint: aws.String(c.Endpoints[AuditManager])})),
		AugmentedAIRuntimeConn:            augmentedairuntime.New(sess.Copy(&aws.Config{Endpoint: aws.String(c.Endpoints[AugmentedAIRuntime])})),
		AutoScalingConn:                   autoscaling.New(sess.Copy(&aws.Config{Endpoint: aws.String(c.Endpoints[AutoScaling])})),
		AutoScalingPlansConn:              autoscalingplans.New(sess.Copy(&aws.Config{Endpoint: aws.String(c.Endpoints[AutoScalingPlans])})),
		BackupConn:                        backup.New(sess.Copy(&aws.Config{Endpoint: aws.String(c.Endpoints[Backup])})),
		BatchConn:                         batch.New(sess.Copy(&aws.Config{Endpoint: aws.String(c.Endpoints[Batch])})),
		BraketConn:                        braket.New(sess.Copy(&aws.Config{Endpoint: aws.String(c.Endpoints[Braket])})),
		BudgetsConn:                       budgets.New(sess.Copy(&aws.Config{Endpoint: aws.String(c.Endpoints[Budgets])})),
		ChimeConn:                         chime.New(sess.Copy(&aws.Config{Endpoint: aws.String(c.Endpoints[Chime])})),
		Cloud9Conn:                        cloud9.New(sess.Copy(&aws.Config{Endpoint: aws.String(c.Endpoints[Cloud9])})),
		CloudControlConn:                  cloudcontrolapi.New(sess.Copy(&aws.Config{Endpoint: aws.String(c.Endpoints[CloudControl])})),
		CloudDirectoryConn:                clouddirectory.New(sess.Copy(&aws.Config{Endpoint: aws.String(c.Endpoints[CloudDirectory])})),
		CloudFormationConn:                cloudformation.New(sess.Copy(&aws.Config{Endpoint: aws.String(c.Endpoints[CloudFormation])})),
		CloudFrontConn:                    cloudfront.New(sess.Copy(&aws.Config{Endpoint: aws.String(c.Endpoints[CloudFront])})),
		CloudHSMV2Conn:                    cloudhsmv2.New(sess.Copy(&aws.Config{Endpoint: aws.String(c.Endpoints[CloudHSMV2])})),
		CloudSearchConn:                   cloudsearch.New(sess.Copy(&aws.Config{Endpoint: aws.String(c.Endpoints[CloudSearch])})),
		CloudSearchDomainConn:             cloudsearchdomain.New(sess.Copy(&aws.Config{Endpoint: aws.String(c.Endpoints[CloudSearchDomain])})),
		CloudTrailConn:                    cloudtrail.New(sess.Copy(&aws.Config{Endpoint: aws.String(c.Endpoints[CloudTrail])})),
		CloudWatchConn:                    cloudwatch.New(sess.Copy(&aws.Config{Endpoint: aws.String(c.Endpoints[CloudWatch])})),
		CloudWatchLogsConn:                cloudwatchlogs.New(sess.Copy(&aws.Config{Endpoint: aws.String(c.Endpoints[CloudWatchLogs])})),
		CodeArtifactConn:                  codeartifact.New(sess.Copy(&aws.Config{Endpoint: aws.String(c.Endpoints[CodeArtifact])})),
		CodeBuildConn:                     codebuild.New(sess.Copy(&aws.Config{Endpoint: aws.String(c.Endpoints[CodeBuild])})),
		CodeCommitConn:                    codecommit.New(sess.Copy(&aws.Config{Endpoint: aws.String(c.Endpoints[CodeCommit])})),
		CodeDeployConn:                    codedeploy.New(sess.Copy(&aws.Config{Endpoint: aws.String(c.Endpoints[CodeDeploy])})),
		CodeGuruProfilerConn:              codeguruprofiler.New(sess.Copy(&aws.Config{Endpoint: aws.String(c.Endpoints[CodeGuruProfiler])})),
		CodeGuruReviewerConn:              codegurureviewer.New(sess.Copy(&aws.Config{Endpoint: aws.String(c.Endpoints[CodeGuruReviewer])})),
		CodePipelineConn:                  codepipeline.New(sess.Copy(&aws.Config{Endpoint: aws.String(c.Endpoints[CodePipeline])})),
		CodeStarConn:                      codestar.New(sess.Copy(&aws.Config{Endpoint: aws.String(c.Endpoints[CodeStar])})),
		CodeStarConnectionsConn:           codestarconnections.New(sess.Copy(&aws.Config{Endpoint: aws.String(c.Endpoints[CodeStarConnections])})),
		CodeStarNotificationsConn:         codestarnotifications.New(sess.Copy(&aws.Config{Endpoint: aws.String(c.Endpoints[CodeStarNotifications])})),
		CognitoIdentityConn:               cognitoidentity.New(sess.Copy(&aws.Config{Endpoint: aws.String(c.Endpoints[CognitoIdentity])})),
		CognitoIDPConn:                    cognitoidentityprovider.New(sess.Copy(&aws.Config{Endpoint: aws.String(c.Endpoints[CognitoIDP])})),
		CognitoSyncConn:                   cognitosync.New(sess.Copy(&aws.Config{Endpoint: aws.String(c.Endpoints[CognitoSync])})),
		ComprehendConn:                    comprehend.New(sess.Copy(&aws.Config{Endpoint: aws.String(c.Endpoints[Comprehend])})),
		ComprehendMedicalConn:             comprehendmedical.New(sess.Copy(&aws.Config{Endpoint: aws.String(c.Endpoints[ComprehendMedical])})),
		ConfigServiceConn:                 configservice.New(sess.Copy(&aws.Config{Endpoint: aws.String(c.Endpoints[ConfigService])})),
		ConnectConn:                       connect.New(sess.Copy(&aws.Config{Endpoint: aws.String(c.Endpoints[Connect])})),
		ConnectContactLensConn:            connectcontactlens.New(sess.Copy(&aws.Config{Endpoint: aws.String(c.Endpoints[ConnectContactLens])})),
		ConnectParticipantConn:            connectparticipant.New(sess.Copy(&aws.Config{Endpoint: aws.String(c.Endpoints[ConnectParticipant])})),
		CostExplorerConn:                  costexplorer.New(sess.Copy(&aws.Config{Endpoint: aws.String(c.Endpoints[CostExplorer])})),
		CURConn:                           costandusagereportservice.New(sess.Copy(&aws.Config{Endpoint: aws.String(c.Endpoints[CUR])})),
		DataExchangeConn:                  dataexchange.New(sess.Copy(&aws.Config{Endpoint: aws.String(c.Endpoints[DataExchange])})),
		DataPipelineConn:                  datapipeline.New(sess.Copy(&aws.Config{Endpoint: aws.String(c.Endpoints[DataPipeline])})),
		DataSyncConn:                      datasync.New(sess.Copy(&aws.Config{Endpoint: aws.String(c.Endpoints[DataSync])})),
		DAXConn:                           dax.New(sess.Copy(&aws.Config{Endpoint: aws.String(c.Endpoints[DAX])})),
		DefaultTagsConfig:                 c.DefaultTagsConfig,
		DetectiveConn:                     detective.New(sess.Copy(&aws.Config{Endpoint: aws.String(c.Endpoints[Detective])})),
		DeviceFarmConn:                    devicefarm.New(sess.Copy(&aws.Config{Endpoint: aws.String(c.Endpoints[DeviceFarm])})),
		DevOpsGuruConn:                    devopsguru.New(sess.Copy(&aws.Config{Endpoint: aws.String(c.Endpoints[DevOpsGuru])})),
		DirectConnectConn:                 directconnect.New(sess.Copy(&aws.Config{Endpoint: aws.String(c.Endpoints[DirectConnect])})),
		DLMConn:                           dlm.New(sess.Copy(&aws.Config{Endpoint: aws.String(c.Endpoints[DLM])})),
		DMSConn:                           databasemigrationservice.New(sess.Copy(&aws.Config{Endpoint: aws.String(c.Endpoints[DMS])})),
		DNSSuffix:                         DNSSuffix,
		DocDBConn:                         docdb.New(sess.Copy(&aws.Config{Endpoint: aws.String(c.Endpoints[DocDB])})),
		DSConn:                            directoryservice.New(sess.Copy(&aws.Config{Endpoint: aws.String(c.Endpoints[DS])})),
		DynamoDBConn:                      dynamodb.New(sess.Copy(&aws.Config{Endpoint: aws.String(c.Endpoints[DynamoDB])})),
		DynamoDBStreamsConn:               dynamodbstreams.New(sess.Copy(&aws.Config{Endpoint: aws.String(c.Endpoints[DynamoDBStreams])})),
		EC2Conn:                           ec2.New(sess.Copy(&aws.Config{Endpoint: aws.String(c.Endpoints[EC2])})),
		EC2InstanceConnectConn:            ec2instanceconnect.New(sess.Copy(&aws.Config{Endpoint: aws.String(c.Endpoints[EC2InstanceConnect])})),
		ECRConn:                           ecr.New(sess.Copy(&aws.Config{Endpoint: aws.String(c.Endpoints[ECR])})),
		ECRPublicConn:                     ecrpublic.New(sess.Copy(&aws.Config{Endpoint: aws.String(c.Endpoints[ECRPublic])})),
		ECSConn:                           ecs.New(sess.Copy(&aws.Config{Endpoint: aws.String(c.Endpoints[ECS])})),
		EFSConn:                           efs.New(sess.Copy(&aws.Config{Endpoint: aws.String(c.Endpoints[EFS])})),
		EKSConn:                           eks.New(sess.Copy(&aws.Config{Endpoint: aws.String(c.Endpoints[EKS])})),
		ElastiCacheConn:                   elasticache.New(sess.Copy(&aws.Config{Endpoint: aws.String(c.Endpoints[ElastiCache])})),
		ElasticBeanstalkConn:              elasticbeanstalk.New(sess.Copy(&aws.Config{Endpoint: aws.String(c.Endpoints[ElasticBeanstalk])})),
		ElasticInferenceConn:              elasticinference.New(sess.Copy(&aws.Config{Endpoint: aws.String(c.Endpoints[ElasticInference])})),
		ElasticsearchConn:                 elasticsearch.New(sess.Copy(&aws.Config{Endpoint: aws.String(c.Endpoints[Elasticsearch])})),
		ElasticTranscoderConn:             elastictranscoder.New(sess.Copy(&aws.Config{Endpoint: aws.String(c.Endpoints[ElasticTranscoder])})),
		ELBConn:                           elb.New(sess.Copy(&aws.Config{Endpoint: aws.String(c.Endpoints[ELB])})),
		ELBV2Conn:                         elbv2.New(sess.Copy(&aws.Config{Endpoint: aws.String(c.Endpoints[ELBV2])})),
		EMRConn:                           emr.New(sess.Copy(&aws.Config{Endpoint: aws.String(c.Endpoints[EMR])})),
		EMRContainersConn:                 emrcontainers.New(sess.Copy(&aws.Config{Endpoint: aws.String(c.Endpoints[EMRContainers])})),
		EventsConn:                        eventbridge.New(sess.Copy(&aws.Config{Endpoint: aws.String(c.Endpoints[Events])})),
		FinSpaceConn:                      finspace.New(sess.Copy(&aws.Config{Endpoint: aws.String(c.Endpoints[FinSpace])})),
		FinSpaceDataConn:                  finspacedata.New(sess.Copy(&aws.Config{Endpoint: aws.String(c.Endpoints[FinSpaceData])})),
		FirehoseConn:                      firehose.New(sess.Copy(&aws.Config{Endpoint: aws.String(c.Endpoints[Firehose])})),
		FISConn:                           fis.New(sess.Copy(&aws.Config{Endpoint: aws.String(c.Endpoints[FIS])})),
		FMSConn:                           fms.New(sess.Copy(&aws.Config{Endpoint: aws.String(c.Endpoints[FMS])})),
		ForecastConn:                      forecastservice.New(sess.Copy(&aws.Config{Endpoint: aws.String(c.Endpoints[Forecast])})),
		ForecastQueryConn:                 forecastqueryservice.New(sess.Copy(&aws.Config{Endpoint: aws.String(c.Endpoints[ForecastQuery])})),
		FraudDetectorConn:                 frauddetector.New(sess.Copy(&aws.Config{Endpoint: aws.String(c.Endpoints[FraudDetector])})),
		FSxConn:                           fsx.New(sess.Copy(&aws.Config{Endpoint: aws.String(c.Endpoints[FSx])})),
		GameLiftConn:                      gamelift.New(sess.Copy(&aws.Config{Endpoint: aws.String(c.Endpoints[GameLift])})),
		GlacierConn:                       glacier.New(sess.Copy(&aws.Config{Endpoint: aws.String(c.Endpoints[Glacier])})),
		GlueConn:                          glue.New(sess.Copy(&aws.Config{Endpoint: aws.String(c.Endpoints[Glue])})),
		GlueDataBrewConn:                  gluedatabrew.New(sess.Copy(&aws.Config{Endpoint: aws.String(c.Endpoints[GlueDataBrew])})),
		GreengrassConn:                    greengrass.New(sess.Copy(&aws.Config{Endpoint: aws.String(c.Endpoints[Greengrass])})),
		GreengrassV2Conn:                  greengrassv2.New(sess.Copy(&aws.Config{Endpoint: aws.String(c.Endpoints[GreengrassV2])})),
		GroundStationConn:                 groundstation.New(sess.Copy(&aws.Config{Endpoint: aws.String(c.Endpoints[GroundStation])})),
		GuardDutyConn:                     guardduty.New(sess.Copy(&aws.Config{Endpoint: aws.String(c.Endpoints[GuardDuty])})),
		HealthConn:                        health.New(sess.Copy(&aws.Config{Endpoint: aws.String(c.Endpoints[Health])})),
		HealthLakeConn:                    healthlake.New(sess.Copy(&aws.Config{Endpoint: aws.String(c.Endpoints[HealthLake])})),
		HoneycodeConn:                     honeycode.New(sess.Copy(&aws.Config{Endpoint: aws.String(c.Endpoints[Honeycode])})),
		IAMConn:                           iam.New(sess.Copy(&aws.Config{Endpoint: aws.String(c.Endpoints[IAM])})),
		IdentityStoreConn:                 identitystore.New(sess.Copy(&aws.Config{Endpoint: aws.String(c.Endpoints[IdentityStore])})),
		IgnoreTagsConfig:                  c.IgnoreTagsConfig,
		ImageBuilderConn:                  imagebuilder.New(sess.Copy(&aws.Config{Endpoint: aws.String(c.Endpoints[ImageBuilder])})),
		InspectorConn:                     inspector.New(sess.Copy(&aws.Config{Endpoint: aws.String(c.Endpoints[Inspector])})),
		IoT1ClickDevicesConn:              iot1clickdevicesservice.New(sess.Copy(&aws.Config{Endpoint: aws.String(c.Endpoints[IoT1ClickDevices])})),
		IoT1ClickProjectsConn:             iot1clickprojects.New(sess.Copy(&aws.Config{Endpoint: aws.String(c.Endpoints[IoT1ClickProjects])})),
		IoTAnalyticsConn:                  iotanalytics.New(sess.Copy(&aws.Config{Endpoint: aws.String(c.Endpoints[IoTAnalytics])})),
		IoTConn:                           iot.New(sess.Copy(&aws.Config{Endpoint: aws.String(c.Endpoints[IoT])})),
		IoTDataPlaneConn:                  iotdataplane.New(sess.Copy(&aws.Config{Endpoint: aws.String(c.Endpoints[IoTDataPlane])})),
		IoTDeviceAdvisorConn:              iotdeviceadvisor.New(sess.Copy(&aws.Config{Endpoint: aws.String(c.Endpoints[IoTDeviceAdvisor])})),
		IoTEventsConn:                     iotevents.New(sess.Copy(&aws.Config{Endpoint: aws.String(c.Endpoints[IoTEvents])})),
		IoTEventsDataConn:                 ioteventsdata.New(sess.Copy(&aws.Config{Endpoint: aws.String(c.Endpoints[IoTEventsData])})),
		IoTFleetHubConn:                   iotfleethub.New(sess.Copy(&aws.Config{Endpoint: aws.String(c.Endpoints[IoTFleetHub])})),
		IoTJobsDataPlaneConn:              iotjobsdataplane.New(sess.Copy(&aws.Config{Endpoint: aws.String(c.Endpoints[IoTJobsDataPlane])})),
		IoTSecureTunnelingConn:            iotsecuretunneling.New(sess.Copy(&aws.Config{Endpoint: aws.String(c.Endpoints[IoTSecureTunneling])})),
		IoTSiteWiseConn:                   iotsitewise.New(sess.Copy(&aws.Config{Endpoint: aws.String(c.Endpoints[IoTSiteWise])})),
		IoTThingsGraphConn:                iotthingsgraph.New(sess.Copy(&aws.Config{Endpoint: aws.String(c.Endpoints[IoTThingsGraph])})),
		IoTWirelessConn:                   iotwireless.New(sess.Copy(&aws.Config{Endpoint: aws.String(c.Endpoints[IoTWireless])})),
		KafkaConn:                         kafka.New(sess.Copy(&aws.Config{Endpoint: aws.String(c.Endpoints[Kafka])})),
		KafkaConnectConn:                  kafkaconnect.New(sess.Copy(&aws.Config{Endpoint: aws.String(c.Endpoints[KafkaConnect])})),
		KendraConn:                        kendra.New(sess.Copy(&aws.Config{Endpoint: aws.String(c.Endpoints[Kendra])})),
		KinesisAnalyticsConn:              kinesisanalytics.New(sess.Copy(&aws.Config{Endpoint: aws.String(c.Endpoints[KinesisAnalytics])})),
		KinesisAnalyticsV2Conn:            kinesisanalyticsv2.New(sess.Copy(&aws.Config{Endpoint: aws.String(c.Endpoints[KinesisAnalyticsV2])})),
		KinesisConn:                       kinesis.New(sess.Copy(&aws.Config{Endpoint: aws.String(c.Endpoints[Kinesis])})),
		KinesisVideoArchivedMediaConn:     kinesisvideoarchivedmedia.New(sess.Copy(&aws.Config{Endpoint: aws.String(c.Endpoints[KinesisVideoArchivedMedia])})),
		KinesisVideoConn:                  kinesisvideo.New(sess.Copy(&aws.Config{Endpoint: aws.String(c.Endpoints[KinesisVideo])})),
		KinesisVideoMediaConn:             kinesisvideomedia.New(sess.Copy(&aws.Config{Endpoint: aws.String(c.Endpoints[KinesisVideoMedia])})),
		KinesisVideoSignalingChannelsConn: kinesisvideosignalingchannels.New(sess.Copy(&aws.Config{Endpoint: aws.String(c.Endpoints[KinesisVideoSignalingChannels])})),
		KMSConn:                           kms.New(sess.Copy(&aws.Config{Endpoint: aws.String(c.Endpoints[KMS])})),
		LakeFormationConn:                 lakeformation.New(sess.Copy(&aws.Config{Endpoint: aws.String(c.Endpoints[LakeFormation])})),
		LambdaConn:                        lambda.New(sess.Copy(&aws.Config{Endpoint: aws.String(c.Endpoints[Lambda])})),
		LexModelsConn:                     lexmodelbuildingservice.New(sess.Copy(&aws.Config{Endpoint: aws.String(c.Endpoints[LexModels])})),
		LexModelsV2Conn:                   lexmodelsv2.New(sess.Copy(&aws.Config{Endpoint: aws.String(c.Endpoints[LexModelsV2])})),
		LexRuntimeConn:                    lexruntimeservice.New(sess.Copy(&aws.Config{Endpoint: aws.String(c.Endpoints[LexRuntime])})),
		LexRuntimeV2Conn:                  lexruntimev2.New(sess.Copy(&aws.Config{Endpoint: aws.String(c.Endpoints[LexRuntimeV2])})),
		LicenseManagerConn:                licensemanager.New(sess.Copy(&aws.Config{Endpoint: aws.String(c.Endpoints[LicenseManager])})),
		LightsailConn:                     lightsail.New(sess.Copy(&aws.Config{Endpoint: aws.String(c.Endpoints[Lightsail])})),
		LocationConn:                      locationservice.New(sess.Copy(&aws.Config{Endpoint: aws.String(c.Endpoints[Location])})),
		LookoutEquipmentConn:              lookoutequipment.New(sess.Copy(&aws.Config{Endpoint: aws.String(c.Endpoints[LookoutEquipment])})),
		LookoutForVisionConn:              lookoutforvision.New(sess.Copy(&aws.Config{Endpoint: aws.String(c.Endpoints[LookoutForVision])})),
		LookoutMetricsConn:                lookoutmetrics.New(sess.Copy(&aws.Config{Endpoint: aws.String(c.Endpoints[LookoutMetrics])})),
		MachineLearningConn:               machinelearning.New(sess.Copy(&aws.Config{Endpoint: aws.String(c.Endpoints[MachineLearning])})),
		Macie2Conn:                        macie2.New(sess.Copy(&aws.Config{Endpoint: aws.String(c.Endpoints[Macie2])})),
		MacieConn:                         macie.New(sess.Copy(&aws.Config{Endpoint: aws.String(c.Endpoints[Macie])})),
		ManagedBlockchainConn:             managedblockchain.New(sess.Copy(&aws.Config{Endpoint: aws.String(c.Endpoints[ManagedBlockchain])})),
		MarketplaceCatalogConn:            marketplacecatalog.New(sess.Copy(&aws.Config{Endpoint: aws.String(c.Endpoints[MarketplaceCatalog])})),
		MarketplaceCommerceAnalyticsConn:  marketplacecommerceanalytics.New(sess.Copy(&aws.Config{Endpoint: aws.String(c.Endpoints[MarketplaceCommerceAnalytics])})),
		MarketplaceEntitlementConn:        marketplaceentitlementservice.New(sess.Copy(&aws.Config{Endpoint: aws.String(c.Endpoints[MarketplaceEntitlement])})),
		MarketplaceMeteringConn:           marketplacemetering.New(sess.Copy(&aws.Config{Endpoint: aws.String(c.Endpoints[MarketplaceMetering])})),
		MediaConnectConn:                  mediaconnect.New(sess.Copy(&aws.Config{Endpoint: aws.String(c.Endpoints[MediaConnect])})),
		MediaConvertConn:                  mediaconvert.New(sess.Copy(&aws.Config{Endpoint: aws.String(c.Endpoints[MediaConvert])})),
		MediaLiveConn:                     medialive.New(sess.Copy(&aws.Config{Endpoint: aws.String(c.Endpoints[MediaLive])})),
		MediaPackageConn:                  mediapackage.New(sess.Copy(&aws.Config{Endpoint: aws.String(c.Endpoints[MediaPackage])})),
		MediaPackageVODConn:               mediapackagevod.New(sess.Copy(&aws.Config{Endpoint: aws.String(c.Endpoints[MediaPackageVOD])})),
		MediaStoreConn:                    mediastore.New(sess.Copy(&aws.Config{Endpoint: aws.String(c.Endpoints[MediaStore])})),
		MediaStoreDataConn:                mediastoredata.New(sess.Copy(&aws.Config{Endpoint: aws.String(c.Endpoints[MediaStoreData])})),
		MediaTailorConn:                   mediatailor.New(sess.Copy(&aws.Config{Endpoint: aws.String(c.Endpoints[MediaTailor])})),
		MemoryDBConn:                      memorydb.New(sess.Copy(&aws.Config{Endpoint: aws.String(c.Endpoints[MemoryDB])})),
		MgnConn:                           mgn.New(sess.Copy(&aws.Config{Endpoint: aws.String(c.Endpoints[Mgn])})),
		MigrationHubConfigConn:            migrationhubconfig.New(sess.Copy(&aws.Config{Endpoint: aws.String(c.Endpoints[MigrationHubConfig])})),
		MigrationHubConn:                  migrationhub.New(sess.Copy(&aws.Config{Endpoint: aws.String(c.Endpoints[MigrationHub])})),
		MobileAnalyticsConn:               mobileanalytics.New(sess.Copy(&aws.Config{Endpoint: aws.String(c.Endpoints[MobileAnalytics])})),
		MobileConn:                        mobile.New(sess.Copy(&aws.Config{Endpoint: aws.String(c.Endpoints[Mobile])})),
		MQConn:                            mq.New(sess.Copy(&aws.Config{Endpoint: aws.String(c.Endpoints[MQ])})),
		MTurkConn:                         mturk.New(sess.Copy(&aws.Config{Endpoint: aws.String(c.Endpoints[MTurk])})),
		MWAAConn:                          mwaa.New(sess.Copy(&aws.Config{Endpoint: aws.String(c.Endpoints[MWAA])})),
		NeptuneConn:                       neptune.New(sess.Copy(&aws.Config{Endpoint: aws.String(c.Endpoints[Neptune])})),
		NetworkFirewallConn:               networkfirewall.New(sess.Copy(&aws.Config{Endpoint: aws.String(c.Endpoints[NetworkFirewall])})),
		NetworkManagerConn:                networkmanager.New(sess.Copy(&aws.Config{Endpoint: aws.String(c.Endpoints[NetworkManager])})),
		NimbleStudioConn:                  nimblestudio.New(sess.Copy(&aws.Config{Endpoint: aws.String(c.Endpoints[NimbleStudio])})),
		OpsWorksCMConn:                    opsworkscm.New(sess.Copy(&aws.Config{Endpoint: aws.String(c.Endpoints[OpsWorksCM])})),
		OpsWorksConn:                      opsworks.New(sess.Copy(&aws.Config{Endpoint: aws.String(c.Endpoints[OpsWorks])})),
		OrganizationsConn:                 organizations.New(sess.Copy(&aws.Config{Endpoint: aws.String(c.Endpoints[Organizations])})),
		OutpostsConn:                      outposts.New(sess.Copy(&aws.Config{Endpoint: aws.String(c.Endpoints[Outposts])})),
		Partition:                         Partition,
		PersonalizeConn:                   personalize.New(sess.Copy(&aws.Config{Endpoint: aws.String(c.Endpoints[Personalize])})),
		PersonalizeEventsConn:             personalizeevents.New(sess.Copy(&aws.Config{Endpoint: aws.String(c.Endpoints[PersonalizeEvents])})),
		PersonalizeRuntimeConn:            personalizeruntime.New(sess.Copy(&aws.Config{Endpoint: aws.String(c.Endpoints[PersonalizeRuntime])})),
		PIConn:                            pi.New(sess.Copy(&aws.Config{Endpoint: aws.String(c.Endpoints[PI])})),
		PinpointConn:                      pinpoint.New(sess.Copy(&aws.Config{Endpoint: aws.String(c.Endpoints[Pinpoint])})),
		PinpointEmailConn:                 pinpointemail.New(sess.Copy(&aws.Config{Endpoint: aws.String(c.Endpoints[PinpointEmail])})),
		PinpointSMSVoiceConn:              pinpointsmsvoice.New(sess.Copy(&aws.Config{Endpoint: aws.String(c.Endpoints[PinpointSMSVoice])})),
		PollyConn:                         polly.New(sess.Copy(&aws.Config{Endpoint: aws.String(c.Endpoints[Polly])})),
		PricingConn:                       pricing.New(sess.Copy(&aws.Config{Endpoint: aws.String(c.Endpoints[Pricing])})),
		ProtonConn:                        proton.New(sess.Copy(&aws.Config{Endpoint: aws.String(c.Endpoints[Proton])})),
		QLDBConn:                          qldb.New(sess.Copy(&aws.Config{Endpoint: aws.String(c.Endpoints[QLDB])})),
		QLDBSessionConn:                   qldbsession.New(sess.Copy(&aws.Config{Endpoint: aws.String(c.Endpoints[QLDBSession])})),
		QuickSightConn:                    quicksight.New(sess.Copy(&aws.Config{Endpoint: aws.String(c.Endpoints[QuickSight])})),
		RAMConn:                           ram.New(sess.Copy(&aws.Config{Endpoint: aws.String(c.Endpoints[RAM])})),
		RDSConn:                           rds.New(sess.Copy(&aws.Config{Endpoint: aws.String(c.Endpoints[RDS])})),
		RDSDataConn:                       rdsdataservice.New(sess.Copy(&aws.Config{Endpoint: aws.String(c.Endpoints[RDSData])})),
		RedshiftConn:                      redshift.New(sess.Copy(&aws.Config{Endpoint: aws.String(c.Endpoints[Redshift])})),
		RedshiftDataConn:                  redshiftdataapiservice.New(sess.Copy(&aws.Config{Endpoint: aws.String(c.Endpoints[RedshiftData])})),
		Region:                            c.Region,
		RekognitionConn:                   rekognition.New(sess.Copy(&aws.Config{Endpoint: aws.String(c.Endpoints[Rekognition])})),
		ResourceGroupsConn:                resourcegroups.New(sess.Copy(&aws.Config{Endpoint: aws.String(c.Endpoints[ResourceGroups])})),
		ResourceGroupsTaggingAPIConn:      resourcegroupstaggingapi.New(sess.Copy(&aws.Config{Endpoint: aws.String(c.Endpoints[ResourceGroupsTaggingAPI])})),
		ReverseDNSPrefix:                  ReverseDNS(DNSSuffix),
		RoboMakerConn:                     robomaker.New(sess.Copy(&aws.Config{Endpoint: aws.String(c.Endpoints[RoboMaker])})),
		Route53DomainsConn:                route53domains.New(sess.Copy(&aws.Config{Endpoint: aws.String(c.Endpoints[Route53Domains])})),
		Route53RecoveryControlConfigConn:  route53recoverycontrolconfig.New(sess.Copy(&aws.Config{Endpoint: aws.String(c.Endpoints[Route53RecoveryControlConfig])})),
		Route53RecoveryReadinessConn:      route53recoveryreadiness.New(sess.Copy(&aws.Config{Endpoint: aws.String(c.Endpoints[Route53RecoveryReadiness])})),
		Route53ResolverConn:               route53resolver.New(sess.Copy(&aws.Config{Endpoint: aws.String(c.Endpoints[Route53Resolver])})),
		S3ControlConn:                     s3control.New(sess.Copy(&aws.Config{Endpoint: aws.String(c.Endpoints[S3Control])})),
		S3OutpostsConn:                    s3outposts.New(sess.Copy(&aws.Config{Endpoint: aws.String(c.Endpoints[S3Outposts])})),
		SageMakerConn:                     sagemaker.New(sess.Copy(&aws.Config{Endpoint: aws.String(c.Endpoints[SageMaker])})),
		SageMakerEdgeManagerConn:          sagemakeredgemanager.New(sess.Copy(&aws.Config{Endpoint: aws.String(c.Endpoints[SageMakerEdgeManager])})),
		SageMakerFeatureStoreRuntimeConn:  sagemakerfeaturestoreruntime.New(sess.Copy(&aws.Config{Endpoint: aws.String(c.Endpoints[SageMakerFeatureStoreRuntime])})),
		SageMakerRuntimeConn:              sagemakerruntime.New(sess.Copy(&aws.Config{Endpoint: aws.String(c.Endpoints[SageMakerRuntime])})),
		SavingsPlansConn:                  savingsplans.New(sess.Copy(&aws.Config{Endpoint: aws.String(c.Endpoints[SavingsPlans])})),
		SchemasConn:                       schemas.New(sess.Copy(&aws.Config{Endpoint: aws.String(c.Endpoints[Schemas])})),
		SecretsManagerConn:                secretsmanager.New(sess.Copy(&aws.Config{Endpoint: aws.String(c.Endpoints[SecretsManager])})),
		SecurityHubConn:                   securityhub.New(sess.Copy(&aws.Config{Endpoint: aws.String(c.Endpoints[SecurityHub])})),
		ServerlessRepoConn:                serverlessapplicationrepository.New(sess.Copy(&aws.Config{Endpoint: aws.String(c.Endpoints[ServerlessRepo])})),
		ServiceCatalogConn:                servicecatalog.New(sess.Copy(&aws.Config{Endpoint: aws.String(c.Endpoints[ServiceCatalog])})),
		ServiceDiscoveryConn:              servicediscovery.New(sess.Copy(&aws.Config{Endpoint: aws.String(c.Endpoints[ServiceDiscovery])})),
		ServiceQuotasConn:                 servicequotas.New(sess.Copy(&aws.Config{Endpoint: aws.String(c.Endpoints[ServiceQuotas])})),
		SESConn:                           ses.New(sess.Copy(&aws.Config{Endpoint: aws.String(c.Endpoints[SES])})),
		SESV2Conn:                         sesv2.New(sess.Copy(&aws.Config{Endpoint: aws.String(c.Endpoints[SESV2])})),
		SFNConn:                           sfn.New(sess.Copy(&aws.Config{Endpoint: aws.String(c.Endpoints[SFN])})),
		SignerConn:                        signer.New(sess.Copy(&aws.Config{Endpoint: aws.String(c.Endpoints[Signer])})),
		SimpleDBConn:                      simpledb.New(sess.Copy(&aws.Config{Endpoint: aws.String(c.Endpoints[SimpleDB])})),
		SMSConn:                           sms.New(sess.Copy(&aws.Config{Endpoint: aws.String(c.Endpoints[SMS])})),
		SnowballConn:                      snowball.New(sess.Copy(&aws.Config{Endpoint: aws.String(c.Endpoints[Snowball])})),
		SNSConn:                           sns.New(sess.Copy(&aws.Config{Endpoint: aws.String(c.Endpoints[SNS])})),
		SQSConn:                           sqs.New(sess.Copy(&aws.Config{Endpoint: aws.String(c.Endpoints[SQS])})),
		SSMConn:                           ssm.New(sess.Copy(&aws.Config{Endpoint: aws.String(c.Endpoints[SSM])})),
		SSMContactsConn:                   ssmcontacts.New(sess.Copy(&aws.Config{Endpoint: aws.String(c.Endpoints[SSMContacts])})),
		SSMIncidentsConn:                  ssmincidents.New(sess.Copy(&aws.Config{Endpoint: aws.String(c.Endpoints[SSMIncidents])})),
		SSOAdminConn:                      ssoadmin.New(sess.Copy(&aws.Config{Endpoint: aws.String(c.Endpoints[SSOAdmin])})),
		SSOConn:                           sso.New(sess.Copy(&aws.Config{Endpoint: aws.String(c.Endpoints[SSO])})),
		SSOOIDCConn:                       ssooidc.New(sess.Copy(&aws.Config{Endpoint: aws.String(c.Endpoints[SSOOIDC])})),
		StorageGatewayConn:                storagegateway.New(sess.Copy(&aws.Config{Endpoint: aws.String(c.Endpoints[StorageGateway])})),
		STSConn:                           sts.New(sess.Copy(&aws.Config{Endpoint: aws.String(c.Endpoints[STS])})),
		SupportConn:                       support.New(sess.Copy(&aws.Config{Endpoint: aws.String(c.Endpoints[Support])})),
		SWFConn:                           swf.New(sess.Copy(&aws.Config{Endpoint: aws.String(c.Endpoints[SWF])})),
		SyntheticsConn:                    synthetics.New(sess.Copy(&aws.Config{Endpoint: aws.String(c.Endpoints[Synthetics])})),
		TerraformVersion:                  c.TerraformVersion,
		TextractConn:                      textract.New(sess.Copy(&aws.Config{Endpoint: aws.String(c.Endpoints[Textract])})),
		TimestreamQueryConn:               timestreamquery.New(sess.Copy(&aws.Config{Endpoint: aws.String(c.Endpoints[TimestreamQuery])})),
		TimestreamWriteConn:               timestreamwrite.New(sess.Copy(&aws.Config{Endpoint: aws.String(c.Endpoints[TimestreamWrite])})),
		TranscribeConn:                    transcribeservice.New(sess.Copy(&aws.Config{Endpoint: aws.String(c.Endpoints[Transcribe])})),
		TranscribeStreamingConn:           transcribestreamingservice.New(sess.Copy(&aws.Config{Endpoint: aws.String(c.Endpoints[TranscribeStreaming])})),
		TransferConn:                      transfer.New(sess.Copy(&aws.Config{Endpoint: aws.String(c.Endpoints[Transfer])})),
		TranslateConn:                     translate.New(sess.Copy(&aws.Config{Endpoint: aws.String(c.Endpoints[Translate])})),
		WAFConn:                           waf.New(sess.Copy(&aws.Config{Endpoint: aws.String(c.Endpoints[WAF])})),
		WAFRegionalConn:                   wafregional.New(sess.Copy(&aws.Config{Endpoint: aws.String(c.Endpoints[WAFRegional])})),
		WAFV2Conn:                         wafv2.New(sess.Copy(&aws.Config{Endpoint: aws.String(c.Endpoints[WAFV2])})),
		WellArchitectedConn:               wellarchitected.New(sess.Copy(&aws.Config{Endpoint: aws.String(c.Endpoints[WellArchitected])})),
		WorkDocsConn:                      workdocs.New(sess.Copy(&aws.Config{Endpoint: aws.String(c.Endpoints[WorkDocs])})),
		WorkLinkConn:                      worklink.New(sess.Copy(&aws.Config{Endpoint: aws.String(c.Endpoints[WorkLink])})),
		WorkMailConn:                      workmail.New(sess.Copy(&aws.Config{Endpoint: aws.String(c.Endpoints[WorkMail])})),
		WorkMailMessageFlowConn:           workmailmessageflow.New(sess.Copy(&aws.Config{Endpoint: aws.String(c.Endpoints[WorkMailMessageFlow])})),
		WorkSpacesConn:                    workspaces.New(sess.Copy(&aws.Config{Endpoint: aws.String(c.Endpoints[WorkSpaces])})),
		XRayConn:                          xray.New(sess.Copy(&aws.Config{Endpoint: aws.String(c.Endpoints[XRay])})),
	}

	// "Global" services that require customizations
	globalAcceleratorConfig := &aws.Config{
		Endpoint: aws.String(c.Endpoints[GlobalAccelerator]),
	}
	route53Config := &aws.Config{
		Endpoint: aws.String(c.Endpoints[Route53]),
	}
	route53RecoveryControlConfigConfig := &aws.Config{
		Endpoint: aws.String(c.Endpoints[Route53RecoveryControlConfig]),
	}
	route53RecoveryReadinessConfig := &aws.Config{
		Endpoint: aws.String(c.Endpoints[Route53RecoveryReadiness]),
	}
	shieldConfig := &aws.Config{
		Endpoint: aws.String(c.Endpoints[Shield]),
	}

	// Services that require multiple client configurations
	s3Config := &aws.Config{
		Endpoint:         aws.String(c.Endpoints[S3]),
		S3ForcePathStyle: aws.Bool(c.S3ForcePathStyle),
	}

	client.S3Conn = s3.New(sess.Copy(s3Config))

	s3Config.DisableRestProtocolURICleaning = aws.Bool(true)
	client.S3ConnURICleaningDisabled = s3.New(sess.Copy(s3Config))

	// Force "global" services to correct regions
	switch Partition {
	case endpoints.AwsPartitionID:
		globalAcceleratorConfig.Region = aws.String(endpoints.UsWest2RegionID)
		route53Config.Region = aws.String(endpoints.UsEast1RegionID)
		route53RecoveryControlConfigConfig.Region = aws.String(endpoints.UsWest2RegionID)
		route53RecoveryReadinessConfig.Region = aws.String(endpoints.UsWest2RegionID)
		shieldConfig.Region = aws.String(endpoints.UsEast1RegionID)
	case endpoints.AwsCnPartitionID:
		// The AWS Go SDK is missing endpoint information for Route 53 in the AWS China partition.
		// This can likely be removed in the future.
		if aws.StringValue(route53Config.Endpoint) == "" {
			route53Config.Endpoint = aws.String("https://api.route53.cn")
		}
		route53Config.Region = aws.String(endpoints.CnNorthwest1RegionID)
	case endpoints.AwsUsGovPartitionID:
		route53Config.Region = aws.String(endpoints.UsGovWest1RegionID)
	}

	client.GlobalAcceleratorConn = globalaccelerator.New(sess.Copy(globalAcceleratorConfig))
	client.Route53Conn = route53.New(sess.Copy(route53Config))
	client.Route53RecoveryControlConfigConn = route53recoverycontrolconfig.New(sess.Copy(route53RecoveryControlConfigConfig))
	client.Route53RecoveryReadinessConn = route53recoveryreadiness.New(sess.Copy(route53RecoveryReadinessConfig))
	client.ShieldConn = shield.New(sess.Copy(shieldConfig))

	client.APIGatewayConn.Handlers.Retry.PushBack(func(r *request.Request) {
		// Many operations can return an error such as:
		//   ConflictException: Unable to complete operation due to concurrent modification. Please try again later.
		// Handle them all globally for the service client.
		if tfawserr.ErrMessageContains(r.Error, apigateway.ErrCodeConflictException, "try again later") {
			r.Retryable = aws.Bool(true)
		}
	})

	// Workaround for https://github.com/aws/aws-sdk-go/issues/1472
	client.AppAutoScalingConn.Handlers.Retry.PushBack(func(r *request.Request) {
		if !strings.HasPrefix(r.Operation.Name, "Describe") && !strings.HasPrefix(r.Operation.Name, "List") {
			return
		}
		if tfawserr.ErrCodeEquals(r.Error, applicationautoscaling.ErrCodeFailedResourceAccessException) {
			r.Retryable = aws.Bool(true)
		}
	})

	// StartDeployment operations can return a ConflictException
	// if ongoing deployments are in-progress, thus we handle them
	// here for the service client.
	client.AppConfigConn.Handlers.Retry.PushBack(func(r *request.Request) {
		if r.Operation.Name == "StartDeployment" {
			if tfawserr.ErrCodeEquals(r.Error, appconfig.ErrCodeConflictException) {
				r.Retryable = aws.Bool(true)
			}
		}
	})

	client.AppSyncConn.Handlers.Retry.PushBack(func(r *request.Request) {
		if r.Operation.Name == "CreateGraphqlApi" {
			if tfawserr.ErrMessageContains(r.Error, appsync.ErrCodeConcurrentModificationException, "a GraphQL API creation is already in progress") {
				r.Retryable = aws.Bool(true)
			}
		}
	})

	client.ChimeConn.Handlers.Retry.PushBack(func(r *request.Request) {
		// When calling CreateVoiceConnector across multiple resources,
		// the API can randomly return a BadRequestException without explanation
		if r.Operation.Name == "CreateVoiceConnector" {
			if tfawserr.ErrMessageContains(r.Error, chime.ErrCodeBadRequestException, "Service received a bad request") {
				r.Retryable = aws.Bool(true)
			}
		}
	})

	client.CloudHSMV2Conn.Handlers.Retry.PushBack(func(r *request.Request) {
		if tfawserr.ErrMessageContains(r.Error, cloudhsmv2.ErrCodeCloudHsmInternalFailureException, "request was rejected because of an AWS CloudHSM internal failure") {
			r.Retryable = aws.Bool(true)
		}
	})

	client.ConfigServiceConn.Handlers.Retry.PushBack(func(r *request.Request) {
		// When calling Config Organization Rules API actions immediately
		// after Organization creation, the API can randomly return the
		// OrganizationAccessDeniedException error for a few minutes, even
		// after succeeding a few requests.
		switch r.Operation.Name {
		case "DeleteOrganizationConfigRule", "DescribeOrganizationConfigRules", "DescribeOrganizationConfigRuleStatuses", "PutOrganizationConfigRule":
			if !tfawserr.ErrMessageContains(r.Error, configservice.ErrCodeOrganizationAccessDeniedException, "This action can be only made by AWS Organization's master account.") {
				return
			}

			// We only want to retry briefly as the default max retry count would
			// excessively retry when the error could be legitimate.
			// We currently depend on the DefaultRetryer exponential backoff here.
			// ~10 retries gives a fair backoff of a few seconds.
			if r.RetryCount < 9 {
				r.Retryable = aws.Bool(true)
			} else {
				r.Retryable = aws.Bool(false)
			}
		case "DeleteOrganizationConformancePack", "DescribeOrganizationConformancePacks", "DescribeOrganizationConformancePackStatuses", "PutOrganizationConformancePack":
			if !tfawserr.ErrCodeEquals(r.Error, configservice.ErrCodeOrganizationAccessDeniedException) {
				if r.Operation.Name == "DeleteOrganizationConformancePack" && tfawserr.ErrCodeEquals(err, configservice.ErrCodeResourceInUseException) {
					r.Retryable = aws.Bool(true)
				}
				return
			}

			// We only want to retry briefly as the default max retry count would
			// excessively retry when the error could be legitimate.
			// We currently depend on the DefaultRetryer exponential backoff here.
			// ~10 retries gives a fair backoff of a few seconds.
			if r.RetryCount < 9 {
				r.Retryable = aws.Bool(true)
			} else {
				r.Retryable = aws.Bool(false)
			}
		}
	})

	client.CloudFormationConn.Handlers.Retry.PushBack(func(r *request.Request) {
		if tfawserr.ErrMessageContains(r.Error, cloudformation.ErrCodeOperationInProgressException, "Another Operation on StackSet") {
			r.Retryable = aws.Bool(true)
		}
	})

	// See https://github.com/aws/aws-sdk-go/pull/1276
	client.DynamoDBConn.Handlers.Retry.PushBack(func(r *request.Request) {
		if r.Operation.Name != "PutItem" && r.Operation.Name != "UpdateItem" && r.Operation.Name != "DeleteItem" {
			return
		}
		if tfawserr.ErrMessageContains(r.Error, dynamodb.ErrCodeLimitExceededException, "Subscriber limit exceeded:") {
			r.Retryable = aws.Bool(true)
		}
	})

	client.EC2Conn.Handlers.Retry.PushBack(func(r *request.Request) {
		if r.Operation.Name == "CreateClientVpnEndpoint" {
			if tfawserr.ErrMessageContains(r.Error, "OperationNotPermitted", "Endpoint cannot be created while another endpoint is being created") {
				r.Retryable = aws.Bool(true)
			}
		}

		if r.Operation.Name == "CreateVpnConnection" {
			if tfawserr.ErrMessageContains(r.Error, "VpnConnectionLimitExceeded", "maximum number of mutating objects has been reached") {
				r.Retryable = aws.Bool(true)
			}
		}

		if r.Operation.Name == "CreateVpnGateway" {
			if tfawserr.ErrMessageContains(r.Error, "VpnGatewayLimitExceeded", "maximum number of mutating objects has been reached") {
				r.Retryable = aws.Bool(true)
			}
		}

		if r.Operation.Name == "AttachVpnGateway" || r.Operation.Name == "DetachVpnGateway" {
			if tfawserr.ErrMessageContains(r.Error, "InvalidParameterValue", "This call cannot be completed because there are pending VPNs or Virtual Interfaces") {
				r.Retryable = aws.Bool(true)
			}
		}
	})

	client.FMSConn.Handlers.Retry.PushBack(func(r *request.Request) {
		// Acceptance testing creates and deletes resources in quick succession.
		// The FMS onboarding process into Organizations is opaque to consumers.
		// Since we cannot reasonably check this status before receiving the error,
		// set the operation as retryable.
		switch r.Operation.Name {
		case "AssociateAdminAccount":
			if tfawserr.ErrMessageContains(r.Error, fms.ErrCodeInvalidOperationException, "Your AWS Organization is currently offboarding with AWS Firewall Manager. Please submit onboard request after offboarded.") {
				r.Retryable = aws.Bool(true)
			}
		case "DisassociateAdminAccount":
			if tfawserr.ErrMessageContains(r.Error, fms.ErrCodeInvalidOperationException, "Your AWS Organization is currently onboarding with AWS Firewall Manager and cannot be offboarded.") {
				r.Retryable = aws.Bool(true)
			}
		}
	})

	client.KafkaConn.Handlers.Retry.PushBack(func(r *request.Request) {
		if tfawserr.ErrMessageContains(r.Error, kafka.ErrCodeTooManyRequestsException, "Too Many Requests") {
			r.Retryable = aws.Bool(true)
		}
	})

	client.KinesisConn.Handlers.Retry.PushBack(func(r *request.Request) {
		if r.Operation.Name == "CreateStream" {
			if tfawserr.ErrMessageContains(r.Error, kinesis.ErrCodeLimitExceededException, "simultaneously be in CREATING or DELETING") {
				r.Retryable = aws.Bool(true)
			}
		}
		if r.Operation.Name == "CreateStream" || r.Operation.Name == "DeleteStream" {
			if tfawserr.ErrMessageContains(r.Error, kinesis.ErrCodeLimitExceededException, "Rate exceeded for stream") {
				r.Retryable = aws.Bool(true)
			}
		}
	})

	client.LightsailConn.Handlers.Retry.PushBack(func(r *request.Request) {
		switch r.Operation.Name {
		case "CreateContainerService", "UpdateContainerService", "CreateContainerServiceDeployment":
			if tfawserr.ErrMessageContains(r.Error, lightsail.ErrCodeInvalidInputException, "Please try again in a few minutes") {
				r.Retryable = aws.Bool(true)
			}
		case "DeleteContainerService":
			if tfawserr.ErrMessageContains(r.Error, lightsail.ErrCodeInvalidInputException, "Please try again in a few minutes") ||
				tfawserr.ErrMessageContains(r.Error, lightsail.ErrCodeInvalidInputException, "Please wait for it to complete before trying again") {
				r.Retryable = aws.Bool(true)
			}
		}
	})

	client.OrganizationsConn.Handlers.Retry.PushBack(func(r *request.Request) {
		// Retry on the following error:
		// ConcurrentModificationException: AWS Organizations can't complete your request because it conflicts with another attempt to modify the same entity. Try again later.
		if tfawserr.ErrMessageContains(r.Error, organizations.ErrCodeConcurrentModificationException, "Try again later") {
			r.Retryable = aws.Bool(true)
		}
	})

	client.S3Conn.Handlers.Retry.PushBack(func(r *request.Request) {
		if tfawserr.ErrMessageContains(r.Error, "OperationAborted", "A conflicting conditional operation is currently in progress against this resource. Please try again.") {
			r.Retryable = aws.Bool(true)
		}
	})

	// Reference: https://github.com/hashicorp/terraform-provider-aws/issues/17996
	client.SecurityHubConn.Handlers.Retry.PushBack(func(r *request.Request) {
		switch r.Operation.Name {
		case "EnableOrganizationAdminAccount":
			if tfawserr.ErrCodeEquals(r.Error, securityhub.ErrCodeResourceConflictException) {
				r.Retryable = aws.Bool(true)
			}
		}
	})

	// Reference: https://github.com/hashicorp/terraform-provider-aws/issues/19215
	client.SSOAdminConn.Handlers.Retry.PushBack(func(r *request.Request) {
		if r.Operation.Name == "AttachManagedPolicyToPermissionSet" || r.Operation.Name == "DetachManagedPolicyFromPermissionSet" {
			if tfawserr.ErrCodeEquals(r.Error, ssoadmin.ErrCodeConflictException) {
				r.Retryable = aws.Bool(true)
			}
		}
	})

	client.StorageGatewayConn.Handlers.Retry.PushBack(func(r *request.Request) {
		// InvalidGatewayRequestException: The specified gateway proxy network connection is busy.
		if tfawserr.ErrMessageContains(r.Error, storagegateway.ErrCodeInvalidGatewayRequestException, "The specified gateway proxy network connection is busy") {
			r.Retryable = aws.Bool(true)
		}
	})

	client.WAFV2Conn.Handlers.Retry.PushBack(func(r *request.Request) {
		if tfawserr.ErrMessageContains(r.Error, wafv2.ErrCodeWAFInternalErrorException, "Retry your request") {
			r.Retryable = aws.Bool(true)
		}

		if tfawserr.ErrMessageContains(r.Error, wafv2.ErrCodeWAFServiceLinkedRoleErrorException, "Retry") {
			r.Retryable = aws.Bool(true)
		}

		if r.Operation.Name == "CreateIPSet" || r.Operation.Name == "CreateRegexPatternSet" ||
			r.Operation.Name == "CreateRuleGroup" || r.Operation.Name == "CreateWebACL" {
			// WAFv2 supports tag on create which can result in the below error codes according to the documentation
			if tfawserr.ErrMessageContains(r.Error, wafv2.ErrCodeWAFTagOperationException, "Retry your request") {
				r.Retryable = aws.Bool(true)
			}
			if tfawserr.ErrMessageContains(err, wafv2.ErrCodeWAFTagOperationInternalErrorException, "Retry your request") {
				r.Retryable = aws.Bool(true)
			}
		}
	})

	if !c.SkipGetEC2Platforms {
		supportedPlatforms, err := GetSupportedEC2Platforms(client.EC2Conn)
		if err != nil {
			// We intentionally fail *silently* because there's a chance
			// user just doesn't have ec2:DescribeAccountAttributes permissions
			log.Printf("[WARN] Unable to get supported EC2 platforms: %s", err)
		} else {
			client.SupportedPlatforms = supportedPlatforms
		}
	}
=======
	apnInfo := StdUserAgentProducts(terraformVersion)
>>>>>>> a7b7919d

	awsbasev1.SetSessionUserAgent(session, apnInfo, awsbase.UserAgentProducts{})

	return session.Copy(&aws.Config{Region: aws.String(region)}), nil
}

func StdUserAgentProducts(terraformVersion string) *awsbase.APNInfo {
	return &awsbase.APNInfo{
		PartnerName: "HashiCorp",
		Products: []awsbase.UserAgentProduct{
			{Name: "Terraform", Version: terraformVersion, Comment: "+https://www.terraform.io"},
			{Name: "terraform-provider-aws", Version: version.ProviderVersion, Comment: "+https://registry.terraform.io/providers/hashicorp/aws"},
		},
	}
}

func HasEC2Classic(platforms []string) bool {
	for _, p := range platforms {
		if p == "EC2" {
			return true
		}
	}
	return false
}

func GetSupportedEC2Platforms(conn *ec2.EC2) ([]string, error) {
	attrName := "supported-platforms"

	input := ec2.DescribeAccountAttributesInput{
		AttributeNames: []*string{aws.String(attrName)},
	}
	attributes, err := conn.DescribeAccountAttributes(&input)
	if err != nil {
		return nil, err
	}

	var platforms []string
	for _, attr := range attributes.AccountAttributes {
		if *attr.AttributeName == attrName {
			for _, v := range attr.AttributeValues {
				platforms = append(platforms, *v.AttributeValue)
			}
			break
		}
	}

	if len(platforms) == 0 {
		return nil, fmt.Errorf("No EC2 platforms detected")
	}

	return platforms, nil
}

// ReverseDNS switches a DNS hostname to reverse DNS and vice-versa.
func ReverseDNS(hostname string) string {
	parts := strings.Split(hostname, ".")

	for i, j := 0, len(parts)-1; i < j; i, j = i+1, j-1 {
		parts[i], parts[j] = parts[j], parts[i]
	}

	return strings.Join(parts, ".")
}<|MERGE_RESOLUTION|>--- conflicted
+++ resolved
@@ -19,602 +19,7 @@
 		return nil, err
 	}
 
-<<<<<<< HEAD
-	DNSSuffix := "amazonaws.com"
-	if p, ok := endpoints.PartitionForRegion(endpoints.DefaultPartitions(), c.Region); ok {
-		DNSSuffix = p.DNSSuffix()
-	}
-
-	client := &AWSClient{
-		AccessAnalyzerConn:                accessanalyzer.New(sess.Copy(&aws.Config{Endpoint: aws.String(c.Endpoints[AccessAnalyzer])})),
-		AccountConn:                       account.New(sess.Copy(&aws.Config{Endpoint: aws.String(c.Endpoints[Account])})),
-		AccountID:                         accountID,
-		ACMConn:                           acm.New(sess.Copy(&aws.Config{Endpoint: aws.String(c.Endpoints[ACM])})),
-		ACMPCAConn:                        acmpca.New(sess.Copy(&aws.Config{Endpoint: aws.String(c.Endpoints[ACMPCA])})),
-		AlexaForBusinessConn:              alexaforbusiness.New(sess.Copy(&aws.Config{Endpoint: aws.String(c.Endpoints[AlexaForBusiness])})),
-		AMPConn:                           prometheusservice.New(sess.Copy(&aws.Config{Endpoint: aws.String(c.Endpoints[AMP])})),
-		AmplifyBackendConn:                amplifybackend.New(sess.Copy(&aws.Config{Endpoint: aws.String(c.Endpoints[AmplifyBackend])})),
-		AmplifyConn:                       amplify.New(sess.Copy(&aws.Config{Endpoint: aws.String(c.Endpoints[Amplify])})),
-		APIGatewayConn:                    apigateway.New(sess.Copy(&aws.Config{Endpoint: aws.String(c.Endpoints[APIGateway])})),
-		APIGatewayV2Conn:                  apigatewayv2.New(sess.Copy(&aws.Config{Endpoint: aws.String(c.Endpoints[APIGatewayV2])})),
-		AppAutoScalingConn:                applicationautoscaling.New(sess.Copy(&aws.Config{Endpoint: aws.String(c.Endpoints[AppAutoScaling])})),
-		AppConfigConn:                     appconfig.New(sess.Copy(&aws.Config{Endpoint: aws.String(c.Endpoints[AppConfig])})),
-		AppFlowConn:                       appflow.New(sess.Copy(&aws.Config{Endpoint: aws.String(c.Endpoints[AppFlow])})),
-		AppIntegrationsConn:               appintegrationsservice.New(sess.Copy(&aws.Config{Endpoint: aws.String(c.Endpoints[AppIntegrations])})),
-		ApplicationCostProfilerConn:       applicationcostprofiler.New(sess.Copy(&aws.Config{Endpoint: aws.String(c.Endpoints[ApplicationCostProfiler])})),
-		ApplicationDiscoveryConn:          applicationdiscoveryservice.New(sess.Copy(&aws.Config{Endpoint: aws.String(c.Endpoints[ApplicationDiscovery])})),
-		ApplicationInsightsConn:           applicationinsights.New(sess.Copy(&aws.Config{Endpoint: aws.String(c.Endpoints[ApplicationInsights])})),
-		AppMeshConn:                       appmesh.New(sess.Copy(&aws.Config{Endpoint: aws.String(c.Endpoints[AppMesh])})),
-		AppRegistryConn:                   appregistry.New(sess.Copy(&aws.Config{Endpoint: aws.String(c.Endpoints[AppRegistry])})),
-		AppRunnerConn:                     apprunner.New(sess.Copy(&aws.Config{Endpoint: aws.String(c.Endpoints[AppRunner])})),
-		AppStreamConn:                     appstream.New(sess.Copy(&aws.Config{Endpoint: aws.String(c.Endpoints[AppStream])})),
-		AppSyncConn:                       appsync.New(sess.Copy(&aws.Config{Endpoint: aws.String(c.Endpoints[AppSync])})),
-		AthenaConn:                        athena.New(sess.Copy(&aws.Config{Endpoint: aws.String(c.Endpoints[Athena])})),
-		AuditManagerConn:                  auditmanager.New(sess.Copy(&aws.Config{Endpoint: aws.String(c.Endpoints[AuditManager])})),
-		AugmentedAIRuntimeConn:            augmentedairuntime.New(sess.Copy(&aws.Config{Endpoint: aws.String(c.Endpoints[AugmentedAIRuntime])})),
-		AutoScalingConn:                   autoscaling.New(sess.Copy(&aws.Config{Endpoint: aws.String(c.Endpoints[AutoScaling])})),
-		AutoScalingPlansConn:              autoscalingplans.New(sess.Copy(&aws.Config{Endpoint: aws.String(c.Endpoints[AutoScalingPlans])})),
-		BackupConn:                        backup.New(sess.Copy(&aws.Config{Endpoint: aws.String(c.Endpoints[Backup])})),
-		BatchConn:                         batch.New(sess.Copy(&aws.Config{Endpoint: aws.String(c.Endpoints[Batch])})),
-		BraketConn:                        braket.New(sess.Copy(&aws.Config{Endpoint: aws.String(c.Endpoints[Braket])})),
-		BudgetsConn:                       budgets.New(sess.Copy(&aws.Config{Endpoint: aws.String(c.Endpoints[Budgets])})),
-		ChimeConn:                         chime.New(sess.Copy(&aws.Config{Endpoint: aws.String(c.Endpoints[Chime])})),
-		Cloud9Conn:                        cloud9.New(sess.Copy(&aws.Config{Endpoint: aws.String(c.Endpoints[Cloud9])})),
-		CloudControlConn:                  cloudcontrolapi.New(sess.Copy(&aws.Config{Endpoint: aws.String(c.Endpoints[CloudControl])})),
-		CloudDirectoryConn:                clouddirectory.New(sess.Copy(&aws.Config{Endpoint: aws.String(c.Endpoints[CloudDirectory])})),
-		CloudFormationConn:                cloudformation.New(sess.Copy(&aws.Config{Endpoint: aws.String(c.Endpoints[CloudFormation])})),
-		CloudFrontConn:                    cloudfront.New(sess.Copy(&aws.Config{Endpoint: aws.String(c.Endpoints[CloudFront])})),
-		CloudHSMV2Conn:                    cloudhsmv2.New(sess.Copy(&aws.Config{Endpoint: aws.String(c.Endpoints[CloudHSMV2])})),
-		CloudSearchConn:                   cloudsearch.New(sess.Copy(&aws.Config{Endpoint: aws.String(c.Endpoints[CloudSearch])})),
-		CloudSearchDomainConn:             cloudsearchdomain.New(sess.Copy(&aws.Config{Endpoint: aws.String(c.Endpoints[CloudSearchDomain])})),
-		CloudTrailConn:                    cloudtrail.New(sess.Copy(&aws.Config{Endpoint: aws.String(c.Endpoints[CloudTrail])})),
-		CloudWatchConn:                    cloudwatch.New(sess.Copy(&aws.Config{Endpoint: aws.String(c.Endpoints[CloudWatch])})),
-		CloudWatchLogsConn:                cloudwatchlogs.New(sess.Copy(&aws.Config{Endpoint: aws.String(c.Endpoints[CloudWatchLogs])})),
-		CodeArtifactConn:                  codeartifact.New(sess.Copy(&aws.Config{Endpoint: aws.String(c.Endpoints[CodeArtifact])})),
-		CodeBuildConn:                     codebuild.New(sess.Copy(&aws.Config{Endpoint: aws.String(c.Endpoints[CodeBuild])})),
-		CodeCommitConn:                    codecommit.New(sess.Copy(&aws.Config{Endpoint: aws.String(c.Endpoints[CodeCommit])})),
-		CodeDeployConn:                    codedeploy.New(sess.Copy(&aws.Config{Endpoint: aws.String(c.Endpoints[CodeDeploy])})),
-		CodeGuruProfilerConn:              codeguruprofiler.New(sess.Copy(&aws.Config{Endpoint: aws.String(c.Endpoints[CodeGuruProfiler])})),
-		CodeGuruReviewerConn:              codegurureviewer.New(sess.Copy(&aws.Config{Endpoint: aws.String(c.Endpoints[CodeGuruReviewer])})),
-		CodePipelineConn:                  codepipeline.New(sess.Copy(&aws.Config{Endpoint: aws.String(c.Endpoints[CodePipeline])})),
-		CodeStarConn:                      codestar.New(sess.Copy(&aws.Config{Endpoint: aws.String(c.Endpoints[CodeStar])})),
-		CodeStarConnectionsConn:           codestarconnections.New(sess.Copy(&aws.Config{Endpoint: aws.String(c.Endpoints[CodeStarConnections])})),
-		CodeStarNotificationsConn:         codestarnotifications.New(sess.Copy(&aws.Config{Endpoint: aws.String(c.Endpoints[CodeStarNotifications])})),
-		CognitoIdentityConn:               cognitoidentity.New(sess.Copy(&aws.Config{Endpoint: aws.String(c.Endpoints[CognitoIdentity])})),
-		CognitoIDPConn:                    cognitoidentityprovider.New(sess.Copy(&aws.Config{Endpoint: aws.String(c.Endpoints[CognitoIDP])})),
-		CognitoSyncConn:                   cognitosync.New(sess.Copy(&aws.Config{Endpoint: aws.String(c.Endpoints[CognitoSync])})),
-		ComprehendConn:                    comprehend.New(sess.Copy(&aws.Config{Endpoint: aws.String(c.Endpoints[Comprehend])})),
-		ComprehendMedicalConn:             comprehendmedical.New(sess.Copy(&aws.Config{Endpoint: aws.String(c.Endpoints[ComprehendMedical])})),
-		ConfigServiceConn:                 configservice.New(sess.Copy(&aws.Config{Endpoint: aws.String(c.Endpoints[ConfigService])})),
-		ConnectConn:                       connect.New(sess.Copy(&aws.Config{Endpoint: aws.String(c.Endpoints[Connect])})),
-		ConnectContactLensConn:            connectcontactlens.New(sess.Copy(&aws.Config{Endpoint: aws.String(c.Endpoints[ConnectContactLens])})),
-		ConnectParticipantConn:            connectparticipant.New(sess.Copy(&aws.Config{Endpoint: aws.String(c.Endpoints[ConnectParticipant])})),
-		CostExplorerConn:                  costexplorer.New(sess.Copy(&aws.Config{Endpoint: aws.String(c.Endpoints[CostExplorer])})),
-		CURConn:                           costandusagereportservice.New(sess.Copy(&aws.Config{Endpoint: aws.String(c.Endpoints[CUR])})),
-		DataExchangeConn:                  dataexchange.New(sess.Copy(&aws.Config{Endpoint: aws.String(c.Endpoints[DataExchange])})),
-		DataPipelineConn:                  datapipeline.New(sess.Copy(&aws.Config{Endpoint: aws.String(c.Endpoints[DataPipeline])})),
-		DataSyncConn:                      datasync.New(sess.Copy(&aws.Config{Endpoint: aws.String(c.Endpoints[DataSync])})),
-		DAXConn:                           dax.New(sess.Copy(&aws.Config{Endpoint: aws.String(c.Endpoints[DAX])})),
-		DefaultTagsConfig:                 c.DefaultTagsConfig,
-		DetectiveConn:                     detective.New(sess.Copy(&aws.Config{Endpoint: aws.String(c.Endpoints[Detective])})),
-		DeviceFarmConn:                    devicefarm.New(sess.Copy(&aws.Config{Endpoint: aws.String(c.Endpoints[DeviceFarm])})),
-		DevOpsGuruConn:                    devopsguru.New(sess.Copy(&aws.Config{Endpoint: aws.String(c.Endpoints[DevOpsGuru])})),
-		DirectConnectConn:                 directconnect.New(sess.Copy(&aws.Config{Endpoint: aws.String(c.Endpoints[DirectConnect])})),
-		DLMConn:                           dlm.New(sess.Copy(&aws.Config{Endpoint: aws.String(c.Endpoints[DLM])})),
-		DMSConn:                           databasemigrationservice.New(sess.Copy(&aws.Config{Endpoint: aws.String(c.Endpoints[DMS])})),
-		DNSSuffix:                         DNSSuffix,
-		DocDBConn:                         docdb.New(sess.Copy(&aws.Config{Endpoint: aws.String(c.Endpoints[DocDB])})),
-		DSConn:                            directoryservice.New(sess.Copy(&aws.Config{Endpoint: aws.String(c.Endpoints[DS])})),
-		DynamoDBConn:                      dynamodb.New(sess.Copy(&aws.Config{Endpoint: aws.String(c.Endpoints[DynamoDB])})),
-		DynamoDBStreamsConn:               dynamodbstreams.New(sess.Copy(&aws.Config{Endpoint: aws.String(c.Endpoints[DynamoDBStreams])})),
-		EC2Conn:                           ec2.New(sess.Copy(&aws.Config{Endpoint: aws.String(c.Endpoints[EC2])})),
-		EC2InstanceConnectConn:            ec2instanceconnect.New(sess.Copy(&aws.Config{Endpoint: aws.String(c.Endpoints[EC2InstanceConnect])})),
-		ECRConn:                           ecr.New(sess.Copy(&aws.Config{Endpoint: aws.String(c.Endpoints[ECR])})),
-		ECRPublicConn:                     ecrpublic.New(sess.Copy(&aws.Config{Endpoint: aws.String(c.Endpoints[ECRPublic])})),
-		ECSConn:                           ecs.New(sess.Copy(&aws.Config{Endpoint: aws.String(c.Endpoints[ECS])})),
-		EFSConn:                           efs.New(sess.Copy(&aws.Config{Endpoint: aws.String(c.Endpoints[EFS])})),
-		EKSConn:                           eks.New(sess.Copy(&aws.Config{Endpoint: aws.String(c.Endpoints[EKS])})),
-		ElastiCacheConn:                   elasticache.New(sess.Copy(&aws.Config{Endpoint: aws.String(c.Endpoints[ElastiCache])})),
-		ElasticBeanstalkConn:              elasticbeanstalk.New(sess.Copy(&aws.Config{Endpoint: aws.String(c.Endpoints[ElasticBeanstalk])})),
-		ElasticInferenceConn:              elasticinference.New(sess.Copy(&aws.Config{Endpoint: aws.String(c.Endpoints[ElasticInference])})),
-		ElasticsearchConn:                 elasticsearch.New(sess.Copy(&aws.Config{Endpoint: aws.String(c.Endpoints[Elasticsearch])})),
-		ElasticTranscoderConn:             elastictranscoder.New(sess.Copy(&aws.Config{Endpoint: aws.String(c.Endpoints[ElasticTranscoder])})),
-		ELBConn:                           elb.New(sess.Copy(&aws.Config{Endpoint: aws.String(c.Endpoints[ELB])})),
-		ELBV2Conn:                         elbv2.New(sess.Copy(&aws.Config{Endpoint: aws.String(c.Endpoints[ELBV2])})),
-		EMRConn:                           emr.New(sess.Copy(&aws.Config{Endpoint: aws.String(c.Endpoints[EMR])})),
-		EMRContainersConn:                 emrcontainers.New(sess.Copy(&aws.Config{Endpoint: aws.String(c.Endpoints[EMRContainers])})),
-		EventsConn:                        eventbridge.New(sess.Copy(&aws.Config{Endpoint: aws.String(c.Endpoints[Events])})),
-		FinSpaceConn:                      finspace.New(sess.Copy(&aws.Config{Endpoint: aws.String(c.Endpoints[FinSpace])})),
-		FinSpaceDataConn:                  finspacedata.New(sess.Copy(&aws.Config{Endpoint: aws.String(c.Endpoints[FinSpaceData])})),
-		FirehoseConn:                      firehose.New(sess.Copy(&aws.Config{Endpoint: aws.String(c.Endpoints[Firehose])})),
-		FISConn:                           fis.New(sess.Copy(&aws.Config{Endpoint: aws.String(c.Endpoints[FIS])})),
-		FMSConn:                           fms.New(sess.Copy(&aws.Config{Endpoint: aws.String(c.Endpoints[FMS])})),
-		ForecastConn:                      forecastservice.New(sess.Copy(&aws.Config{Endpoint: aws.String(c.Endpoints[Forecast])})),
-		ForecastQueryConn:                 forecastqueryservice.New(sess.Copy(&aws.Config{Endpoint: aws.String(c.Endpoints[ForecastQuery])})),
-		FraudDetectorConn:                 frauddetector.New(sess.Copy(&aws.Config{Endpoint: aws.String(c.Endpoints[FraudDetector])})),
-		FSxConn:                           fsx.New(sess.Copy(&aws.Config{Endpoint: aws.String(c.Endpoints[FSx])})),
-		GameLiftConn:                      gamelift.New(sess.Copy(&aws.Config{Endpoint: aws.String(c.Endpoints[GameLift])})),
-		GlacierConn:                       glacier.New(sess.Copy(&aws.Config{Endpoint: aws.String(c.Endpoints[Glacier])})),
-		GlueConn:                          glue.New(sess.Copy(&aws.Config{Endpoint: aws.String(c.Endpoints[Glue])})),
-		GlueDataBrewConn:                  gluedatabrew.New(sess.Copy(&aws.Config{Endpoint: aws.String(c.Endpoints[GlueDataBrew])})),
-		GreengrassConn:                    greengrass.New(sess.Copy(&aws.Config{Endpoint: aws.String(c.Endpoints[Greengrass])})),
-		GreengrassV2Conn:                  greengrassv2.New(sess.Copy(&aws.Config{Endpoint: aws.String(c.Endpoints[GreengrassV2])})),
-		GroundStationConn:                 groundstation.New(sess.Copy(&aws.Config{Endpoint: aws.String(c.Endpoints[GroundStation])})),
-		GuardDutyConn:                     guardduty.New(sess.Copy(&aws.Config{Endpoint: aws.String(c.Endpoints[GuardDuty])})),
-		HealthConn:                        health.New(sess.Copy(&aws.Config{Endpoint: aws.String(c.Endpoints[Health])})),
-		HealthLakeConn:                    healthlake.New(sess.Copy(&aws.Config{Endpoint: aws.String(c.Endpoints[HealthLake])})),
-		HoneycodeConn:                     honeycode.New(sess.Copy(&aws.Config{Endpoint: aws.String(c.Endpoints[Honeycode])})),
-		IAMConn:                           iam.New(sess.Copy(&aws.Config{Endpoint: aws.String(c.Endpoints[IAM])})),
-		IdentityStoreConn:                 identitystore.New(sess.Copy(&aws.Config{Endpoint: aws.String(c.Endpoints[IdentityStore])})),
-		IgnoreTagsConfig:                  c.IgnoreTagsConfig,
-		ImageBuilderConn:                  imagebuilder.New(sess.Copy(&aws.Config{Endpoint: aws.String(c.Endpoints[ImageBuilder])})),
-		InspectorConn:                     inspector.New(sess.Copy(&aws.Config{Endpoint: aws.String(c.Endpoints[Inspector])})),
-		IoT1ClickDevicesConn:              iot1clickdevicesservice.New(sess.Copy(&aws.Config{Endpoint: aws.String(c.Endpoints[IoT1ClickDevices])})),
-		IoT1ClickProjectsConn:             iot1clickprojects.New(sess.Copy(&aws.Config{Endpoint: aws.String(c.Endpoints[IoT1ClickProjects])})),
-		IoTAnalyticsConn:                  iotanalytics.New(sess.Copy(&aws.Config{Endpoint: aws.String(c.Endpoints[IoTAnalytics])})),
-		IoTConn:                           iot.New(sess.Copy(&aws.Config{Endpoint: aws.String(c.Endpoints[IoT])})),
-		IoTDataPlaneConn:                  iotdataplane.New(sess.Copy(&aws.Config{Endpoint: aws.String(c.Endpoints[IoTDataPlane])})),
-		IoTDeviceAdvisorConn:              iotdeviceadvisor.New(sess.Copy(&aws.Config{Endpoint: aws.String(c.Endpoints[IoTDeviceAdvisor])})),
-		IoTEventsConn:                     iotevents.New(sess.Copy(&aws.Config{Endpoint: aws.String(c.Endpoints[IoTEvents])})),
-		IoTEventsDataConn:                 ioteventsdata.New(sess.Copy(&aws.Config{Endpoint: aws.String(c.Endpoints[IoTEventsData])})),
-		IoTFleetHubConn:                   iotfleethub.New(sess.Copy(&aws.Config{Endpoint: aws.String(c.Endpoints[IoTFleetHub])})),
-		IoTJobsDataPlaneConn:              iotjobsdataplane.New(sess.Copy(&aws.Config{Endpoint: aws.String(c.Endpoints[IoTJobsDataPlane])})),
-		IoTSecureTunnelingConn:            iotsecuretunneling.New(sess.Copy(&aws.Config{Endpoint: aws.String(c.Endpoints[IoTSecureTunneling])})),
-		IoTSiteWiseConn:                   iotsitewise.New(sess.Copy(&aws.Config{Endpoint: aws.String(c.Endpoints[IoTSiteWise])})),
-		IoTThingsGraphConn:                iotthingsgraph.New(sess.Copy(&aws.Config{Endpoint: aws.String(c.Endpoints[IoTThingsGraph])})),
-		IoTWirelessConn:                   iotwireless.New(sess.Copy(&aws.Config{Endpoint: aws.String(c.Endpoints[IoTWireless])})),
-		KafkaConn:                         kafka.New(sess.Copy(&aws.Config{Endpoint: aws.String(c.Endpoints[Kafka])})),
-		KafkaConnectConn:                  kafkaconnect.New(sess.Copy(&aws.Config{Endpoint: aws.String(c.Endpoints[KafkaConnect])})),
-		KendraConn:                        kendra.New(sess.Copy(&aws.Config{Endpoint: aws.String(c.Endpoints[Kendra])})),
-		KinesisAnalyticsConn:              kinesisanalytics.New(sess.Copy(&aws.Config{Endpoint: aws.String(c.Endpoints[KinesisAnalytics])})),
-		KinesisAnalyticsV2Conn:            kinesisanalyticsv2.New(sess.Copy(&aws.Config{Endpoint: aws.String(c.Endpoints[KinesisAnalyticsV2])})),
-		KinesisConn:                       kinesis.New(sess.Copy(&aws.Config{Endpoint: aws.String(c.Endpoints[Kinesis])})),
-		KinesisVideoArchivedMediaConn:     kinesisvideoarchivedmedia.New(sess.Copy(&aws.Config{Endpoint: aws.String(c.Endpoints[KinesisVideoArchivedMedia])})),
-		KinesisVideoConn:                  kinesisvideo.New(sess.Copy(&aws.Config{Endpoint: aws.String(c.Endpoints[KinesisVideo])})),
-		KinesisVideoMediaConn:             kinesisvideomedia.New(sess.Copy(&aws.Config{Endpoint: aws.String(c.Endpoints[KinesisVideoMedia])})),
-		KinesisVideoSignalingChannelsConn: kinesisvideosignalingchannels.New(sess.Copy(&aws.Config{Endpoint: aws.String(c.Endpoints[KinesisVideoSignalingChannels])})),
-		KMSConn:                           kms.New(sess.Copy(&aws.Config{Endpoint: aws.String(c.Endpoints[KMS])})),
-		LakeFormationConn:                 lakeformation.New(sess.Copy(&aws.Config{Endpoint: aws.String(c.Endpoints[LakeFormation])})),
-		LambdaConn:                        lambda.New(sess.Copy(&aws.Config{Endpoint: aws.String(c.Endpoints[Lambda])})),
-		LexModelsConn:                     lexmodelbuildingservice.New(sess.Copy(&aws.Config{Endpoint: aws.String(c.Endpoints[LexModels])})),
-		LexModelsV2Conn:                   lexmodelsv2.New(sess.Copy(&aws.Config{Endpoint: aws.String(c.Endpoints[LexModelsV2])})),
-		LexRuntimeConn:                    lexruntimeservice.New(sess.Copy(&aws.Config{Endpoint: aws.String(c.Endpoints[LexRuntime])})),
-		LexRuntimeV2Conn:                  lexruntimev2.New(sess.Copy(&aws.Config{Endpoint: aws.String(c.Endpoints[LexRuntimeV2])})),
-		LicenseManagerConn:                licensemanager.New(sess.Copy(&aws.Config{Endpoint: aws.String(c.Endpoints[LicenseManager])})),
-		LightsailConn:                     lightsail.New(sess.Copy(&aws.Config{Endpoint: aws.String(c.Endpoints[Lightsail])})),
-		LocationConn:                      locationservice.New(sess.Copy(&aws.Config{Endpoint: aws.String(c.Endpoints[Location])})),
-		LookoutEquipmentConn:              lookoutequipment.New(sess.Copy(&aws.Config{Endpoint: aws.String(c.Endpoints[LookoutEquipment])})),
-		LookoutForVisionConn:              lookoutforvision.New(sess.Copy(&aws.Config{Endpoint: aws.String(c.Endpoints[LookoutForVision])})),
-		LookoutMetricsConn:                lookoutmetrics.New(sess.Copy(&aws.Config{Endpoint: aws.String(c.Endpoints[LookoutMetrics])})),
-		MachineLearningConn:               machinelearning.New(sess.Copy(&aws.Config{Endpoint: aws.String(c.Endpoints[MachineLearning])})),
-		Macie2Conn:                        macie2.New(sess.Copy(&aws.Config{Endpoint: aws.String(c.Endpoints[Macie2])})),
-		MacieConn:                         macie.New(sess.Copy(&aws.Config{Endpoint: aws.String(c.Endpoints[Macie])})),
-		ManagedBlockchainConn:             managedblockchain.New(sess.Copy(&aws.Config{Endpoint: aws.String(c.Endpoints[ManagedBlockchain])})),
-		MarketplaceCatalogConn:            marketplacecatalog.New(sess.Copy(&aws.Config{Endpoint: aws.String(c.Endpoints[MarketplaceCatalog])})),
-		MarketplaceCommerceAnalyticsConn:  marketplacecommerceanalytics.New(sess.Copy(&aws.Config{Endpoint: aws.String(c.Endpoints[MarketplaceCommerceAnalytics])})),
-		MarketplaceEntitlementConn:        marketplaceentitlementservice.New(sess.Copy(&aws.Config{Endpoint: aws.String(c.Endpoints[MarketplaceEntitlement])})),
-		MarketplaceMeteringConn:           marketplacemetering.New(sess.Copy(&aws.Config{Endpoint: aws.String(c.Endpoints[MarketplaceMetering])})),
-		MediaConnectConn:                  mediaconnect.New(sess.Copy(&aws.Config{Endpoint: aws.String(c.Endpoints[MediaConnect])})),
-		MediaConvertConn:                  mediaconvert.New(sess.Copy(&aws.Config{Endpoint: aws.String(c.Endpoints[MediaConvert])})),
-		MediaLiveConn:                     medialive.New(sess.Copy(&aws.Config{Endpoint: aws.String(c.Endpoints[MediaLive])})),
-		MediaPackageConn:                  mediapackage.New(sess.Copy(&aws.Config{Endpoint: aws.String(c.Endpoints[MediaPackage])})),
-		MediaPackageVODConn:               mediapackagevod.New(sess.Copy(&aws.Config{Endpoint: aws.String(c.Endpoints[MediaPackageVOD])})),
-		MediaStoreConn:                    mediastore.New(sess.Copy(&aws.Config{Endpoint: aws.String(c.Endpoints[MediaStore])})),
-		MediaStoreDataConn:                mediastoredata.New(sess.Copy(&aws.Config{Endpoint: aws.String(c.Endpoints[MediaStoreData])})),
-		MediaTailorConn:                   mediatailor.New(sess.Copy(&aws.Config{Endpoint: aws.String(c.Endpoints[MediaTailor])})),
-		MemoryDBConn:                      memorydb.New(sess.Copy(&aws.Config{Endpoint: aws.String(c.Endpoints[MemoryDB])})),
-		MgnConn:                           mgn.New(sess.Copy(&aws.Config{Endpoint: aws.String(c.Endpoints[Mgn])})),
-		MigrationHubConfigConn:            migrationhubconfig.New(sess.Copy(&aws.Config{Endpoint: aws.String(c.Endpoints[MigrationHubConfig])})),
-		MigrationHubConn:                  migrationhub.New(sess.Copy(&aws.Config{Endpoint: aws.String(c.Endpoints[MigrationHub])})),
-		MobileAnalyticsConn:               mobileanalytics.New(sess.Copy(&aws.Config{Endpoint: aws.String(c.Endpoints[MobileAnalytics])})),
-		MobileConn:                        mobile.New(sess.Copy(&aws.Config{Endpoint: aws.String(c.Endpoints[Mobile])})),
-		MQConn:                            mq.New(sess.Copy(&aws.Config{Endpoint: aws.String(c.Endpoints[MQ])})),
-		MTurkConn:                         mturk.New(sess.Copy(&aws.Config{Endpoint: aws.String(c.Endpoints[MTurk])})),
-		MWAAConn:                          mwaa.New(sess.Copy(&aws.Config{Endpoint: aws.String(c.Endpoints[MWAA])})),
-		NeptuneConn:                       neptune.New(sess.Copy(&aws.Config{Endpoint: aws.String(c.Endpoints[Neptune])})),
-		NetworkFirewallConn:               networkfirewall.New(sess.Copy(&aws.Config{Endpoint: aws.String(c.Endpoints[NetworkFirewall])})),
-		NetworkManagerConn:                networkmanager.New(sess.Copy(&aws.Config{Endpoint: aws.String(c.Endpoints[NetworkManager])})),
-		NimbleStudioConn:                  nimblestudio.New(sess.Copy(&aws.Config{Endpoint: aws.String(c.Endpoints[NimbleStudio])})),
-		OpsWorksCMConn:                    opsworkscm.New(sess.Copy(&aws.Config{Endpoint: aws.String(c.Endpoints[OpsWorksCM])})),
-		OpsWorksConn:                      opsworks.New(sess.Copy(&aws.Config{Endpoint: aws.String(c.Endpoints[OpsWorks])})),
-		OrganizationsConn:                 organizations.New(sess.Copy(&aws.Config{Endpoint: aws.String(c.Endpoints[Organizations])})),
-		OutpostsConn:                      outposts.New(sess.Copy(&aws.Config{Endpoint: aws.String(c.Endpoints[Outposts])})),
-		Partition:                         Partition,
-		PersonalizeConn:                   personalize.New(sess.Copy(&aws.Config{Endpoint: aws.String(c.Endpoints[Personalize])})),
-		PersonalizeEventsConn:             personalizeevents.New(sess.Copy(&aws.Config{Endpoint: aws.String(c.Endpoints[PersonalizeEvents])})),
-		PersonalizeRuntimeConn:            personalizeruntime.New(sess.Copy(&aws.Config{Endpoint: aws.String(c.Endpoints[PersonalizeRuntime])})),
-		PIConn:                            pi.New(sess.Copy(&aws.Config{Endpoint: aws.String(c.Endpoints[PI])})),
-		PinpointConn:                      pinpoint.New(sess.Copy(&aws.Config{Endpoint: aws.String(c.Endpoints[Pinpoint])})),
-		PinpointEmailConn:                 pinpointemail.New(sess.Copy(&aws.Config{Endpoint: aws.String(c.Endpoints[PinpointEmail])})),
-		PinpointSMSVoiceConn:              pinpointsmsvoice.New(sess.Copy(&aws.Config{Endpoint: aws.String(c.Endpoints[PinpointSMSVoice])})),
-		PollyConn:                         polly.New(sess.Copy(&aws.Config{Endpoint: aws.String(c.Endpoints[Polly])})),
-		PricingConn:                       pricing.New(sess.Copy(&aws.Config{Endpoint: aws.String(c.Endpoints[Pricing])})),
-		ProtonConn:                        proton.New(sess.Copy(&aws.Config{Endpoint: aws.String(c.Endpoints[Proton])})),
-		QLDBConn:                          qldb.New(sess.Copy(&aws.Config{Endpoint: aws.String(c.Endpoints[QLDB])})),
-		QLDBSessionConn:                   qldbsession.New(sess.Copy(&aws.Config{Endpoint: aws.String(c.Endpoints[QLDBSession])})),
-		QuickSightConn:                    quicksight.New(sess.Copy(&aws.Config{Endpoint: aws.String(c.Endpoints[QuickSight])})),
-		RAMConn:                           ram.New(sess.Copy(&aws.Config{Endpoint: aws.String(c.Endpoints[RAM])})),
-		RDSConn:                           rds.New(sess.Copy(&aws.Config{Endpoint: aws.String(c.Endpoints[RDS])})),
-		RDSDataConn:                       rdsdataservice.New(sess.Copy(&aws.Config{Endpoint: aws.String(c.Endpoints[RDSData])})),
-		RedshiftConn:                      redshift.New(sess.Copy(&aws.Config{Endpoint: aws.String(c.Endpoints[Redshift])})),
-		RedshiftDataConn:                  redshiftdataapiservice.New(sess.Copy(&aws.Config{Endpoint: aws.String(c.Endpoints[RedshiftData])})),
-		Region:                            c.Region,
-		RekognitionConn:                   rekognition.New(sess.Copy(&aws.Config{Endpoint: aws.String(c.Endpoints[Rekognition])})),
-		ResourceGroupsConn:                resourcegroups.New(sess.Copy(&aws.Config{Endpoint: aws.String(c.Endpoints[ResourceGroups])})),
-		ResourceGroupsTaggingAPIConn:      resourcegroupstaggingapi.New(sess.Copy(&aws.Config{Endpoint: aws.String(c.Endpoints[ResourceGroupsTaggingAPI])})),
-		ReverseDNSPrefix:                  ReverseDNS(DNSSuffix),
-		RoboMakerConn:                     robomaker.New(sess.Copy(&aws.Config{Endpoint: aws.String(c.Endpoints[RoboMaker])})),
-		Route53DomainsConn:                route53domains.New(sess.Copy(&aws.Config{Endpoint: aws.String(c.Endpoints[Route53Domains])})),
-		Route53RecoveryControlConfigConn:  route53recoverycontrolconfig.New(sess.Copy(&aws.Config{Endpoint: aws.String(c.Endpoints[Route53RecoveryControlConfig])})),
-		Route53RecoveryReadinessConn:      route53recoveryreadiness.New(sess.Copy(&aws.Config{Endpoint: aws.String(c.Endpoints[Route53RecoveryReadiness])})),
-		Route53ResolverConn:               route53resolver.New(sess.Copy(&aws.Config{Endpoint: aws.String(c.Endpoints[Route53Resolver])})),
-		S3ControlConn:                     s3control.New(sess.Copy(&aws.Config{Endpoint: aws.String(c.Endpoints[S3Control])})),
-		S3OutpostsConn:                    s3outposts.New(sess.Copy(&aws.Config{Endpoint: aws.String(c.Endpoints[S3Outposts])})),
-		SageMakerConn:                     sagemaker.New(sess.Copy(&aws.Config{Endpoint: aws.String(c.Endpoints[SageMaker])})),
-		SageMakerEdgeManagerConn:          sagemakeredgemanager.New(sess.Copy(&aws.Config{Endpoint: aws.String(c.Endpoints[SageMakerEdgeManager])})),
-		SageMakerFeatureStoreRuntimeConn:  sagemakerfeaturestoreruntime.New(sess.Copy(&aws.Config{Endpoint: aws.String(c.Endpoints[SageMakerFeatureStoreRuntime])})),
-		SageMakerRuntimeConn:              sagemakerruntime.New(sess.Copy(&aws.Config{Endpoint: aws.String(c.Endpoints[SageMakerRuntime])})),
-		SavingsPlansConn:                  savingsplans.New(sess.Copy(&aws.Config{Endpoint: aws.String(c.Endpoints[SavingsPlans])})),
-		SchemasConn:                       schemas.New(sess.Copy(&aws.Config{Endpoint: aws.String(c.Endpoints[Schemas])})),
-		SecretsManagerConn:                secretsmanager.New(sess.Copy(&aws.Config{Endpoint: aws.String(c.Endpoints[SecretsManager])})),
-		SecurityHubConn:                   securityhub.New(sess.Copy(&aws.Config{Endpoint: aws.String(c.Endpoints[SecurityHub])})),
-		ServerlessRepoConn:                serverlessapplicationrepository.New(sess.Copy(&aws.Config{Endpoint: aws.String(c.Endpoints[ServerlessRepo])})),
-		ServiceCatalogConn:                servicecatalog.New(sess.Copy(&aws.Config{Endpoint: aws.String(c.Endpoints[ServiceCatalog])})),
-		ServiceDiscoveryConn:              servicediscovery.New(sess.Copy(&aws.Config{Endpoint: aws.String(c.Endpoints[ServiceDiscovery])})),
-		ServiceQuotasConn:                 servicequotas.New(sess.Copy(&aws.Config{Endpoint: aws.String(c.Endpoints[ServiceQuotas])})),
-		SESConn:                           ses.New(sess.Copy(&aws.Config{Endpoint: aws.String(c.Endpoints[SES])})),
-		SESV2Conn:                         sesv2.New(sess.Copy(&aws.Config{Endpoint: aws.String(c.Endpoints[SESV2])})),
-		SFNConn:                           sfn.New(sess.Copy(&aws.Config{Endpoint: aws.String(c.Endpoints[SFN])})),
-		SignerConn:                        signer.New(sess.Copy(&aws.Config{Endpoint: aws.String(c.Endpoints[Signer])})),
-		SimpleDBConn:                      simpledb.New(sess.Copy(&aws.Config{Endpoint: aws.String(c.Endpoints[SimpleDB])})),
-		SMSConn:                           sms.New(sess.Copy(&aws.Config{Endpoint: aws.String(c.Endpoints[SMS])})),
-		SnowballConn:                      snowball.New(sess.Copy(&aws.Config{Endpoint: aws.String(c.Endpoints[Snowball])})),
-		SNSConn:                           sns.New(sess.Copy(&aws.Config{Endpoint: aws.String(c.Endpoints[SNS])})),
-		SQSConn:                           sqs.New(sess.Copy(&aws.Config{Endpoint: aws.String(c.Endpoints[SQS])})),
-		SSMConn:                           ssm.New(sess.Copy(&aws.Config{Endpoint: aws.String(c.Endpoints[SSM])})),
-		SSMContactsConn:                   ssmcontacts.New(sess.Copy(&aws.Config{Endpoint: aws.String(c.Endpoints[SSMContacts])})),
-		SSMIncidentsConn:                  ssmincidents.New(sess.Copy(&aws.Config{Endpoint: aws.String(c.Endpoints[SSMIncidents])})),
-		SSOAdminConn:                      ssoadmin.New(sess.Copy(&aws.Config{Endpoint: aws.String(c.Endpoints[SSOAdmin])})),
-		SSOConn:                           sso.New(sess.Copy(&aws.Config{Endpoint: aws.String(c.Endpoints[SSO])})),
-		SSOOIDCConn:                       ssooidc.New(sess.Copy(&aws.Config{Endpoint: aws.String(c.Endpoints[SSOOIDC])})),
-		StorageGatewayConn:                storagegateway.New(sess.Copy(&aws.Config{Endpoint: aws.String(c.Endpoints[StorageGateway])})),
-		STSConn:                           sts.New(sess.Copy(&aws.Config{Endpoint: aws.String(c.Endpoints[STS])})),
-		SupportConn:                       support.New(sess.Copy(&aws.Config{Endpoint: aws.String(c.Endpoints[Support])})),
-		SWFConn:                           swf.New(sess.Copy(&aws.Config{Endpoint: aws.String(c.Endpoints[SWF])})),
-		SyntheticsConn:                    synthetics.New(sess.Copy(&aws.Config{Endpoint: aws.String(c.Endpoints[Synthetics])})),
-		TerraformVersion:                  c.TerraformVersion,
-		TextractConn:                      textract.New(sess.Copy(&aws.Config{Endpoint: aws.String(c.Endpoints[Textract])})),
-		TimestreamQueryConn:               timestreamquery.New(sess.Copy(&aws.Config{Endpoint: aws.String(c.Endpoints[TimestreamQuery])})),
-		TimestreamWriteConn:               timestreamwrite.New(sess.Copy(&aws.Config{Endpoint: aws.String(c.Endpoints[TimestreamWrite])})),
-		TranscribeConn:                    transcribeservice.New(sess.Copy(&aws.Config{Endpoint: aws.String(c.Endpoints[Transcribe])})),
-		TranscribeStreamingConn:           transcribestreamingservice.New(sess.Copy(&aws.Config{Endpoint: aws.String(c.Endpoints[TranscribeStreaming])})),
-		TransferConn:                      transfer.New(sess.Copy(&aws.Config{Endpoint: aws.String(c.Endpoints[Transfer])})),
-		TranslateConn:                     translate.New(sess.Copy(&aws.Config{Endpoint: aws.String(c.Endpoints[Translate])})),
-		WAFConn:                           waf.New(sess.Copy(&aws.Config{Endpoint: aws.String(c.Endpoints[WAF])})),
-		WAFRegionalConn:                   wafregional.New(sess.Copy(&aws.Config{Endpoint: aws.String(c.Endpoints[WAFRegional])})),
-		WAFV2Conn:                         wafv2.New(sess.Copy(&aws.Config{Endpoint: aws.String(c.Endpoints[WAFV2])})),
-		WellArchitectedConn:               wellarchitected.New(sess.Copy(&aws.Config{Endpoint: aws.String(c.Endpoints[WellArchitected])})),
-		WorkDocsConn:                      workdocs.New(sess.Copy(&aws.Config{Endpoint: aws.String(c.Endpoints[WorkDocs])})),
-		WorkLinkConn:                      worklink.New(sess.Copy(&aws.Config{Endpoint: aws.String(c.Endpoints[WorkLink])})),
-		WorkMailConn:                      workmail.New(sess.Copy(&aws.Config{Endpoint: aws.String(c.Endpoints[WorkMail])})),
-		WorkMailMessageFlowConn:           workmailmessageflow.New(sess.Copy(&aws.Config{Endpoint: aws.String(c.Endpoints[WorkMailMessageFlow])})),
-		WorkSpacesConn:                    workspaces.New(sess.Copy(&aws.Config{Endpoint: aws.String(c.Endpoints[WorkSpaces])})),
-		XRayConn:                          xray.New(sess.Copy(&aws.Config{Endpoint: aws.String(c.Endpoints[XRay])})),
-	}
-
-	// "Global" services that require customizations
-	globalAcceleratorConfig := &aws.Config{
-		Endpoint: aws.String(c.Endpoints[GlobalAccelerator]),
-	}
-	route53Config := &aws.Config{
-		Endpoint: aws.String(c.Endpoints[Route53]),
-	}
-	route53RecoveryControlConfigConfig := &aws.Config{
-		Endpoint: aws.String(c.Endpoints[Route53RecoveryControlConfig]),
-	}
-	route53RecoveryReadinessConfig := &aws.Config{
-		Endpoint: aws.String(c.Endpoints[Route53RecoveryReadiness]),
-	}
-	shieldConfig := &aws.Config{
-		Endpoint: aws.String(c.Endpoints[Shield]),
-	}
-
-	// Services that require multiple client configurations
-	s3Config := &aws.Config{
-		Endpoint:         aws.String(c.Endpoints[S3]),
-		S3ForcePathStyle: aws.Bool(c.S3ForcePathStyle),
-	}
-
-	client.S3Conn = s3.New(sess.Copy(s3Config))
-
-	s3Config.DisableRestProtocolURICleaning = aws.Bool(true)
-	client.S3ConnURICleaningDisabled = s3.New(sess.Copy(s3Config))
-
-	// Force "global" services to correct regions
-	switch Partition {
-	case endpoints.AwsPartitionID:
-		globalAcceleratorConfig.Region = aws.String(endpoints.UsWest2RegionID)
-		route53Config.Region = aws.String(endpoints.UsEast1RegionID)
-		route53RecoveryControlConfigConfig.Region = aws.String(endpoints.UsWest2RegionID)
-		route53RecoveryReadinessConfig.Region = aws.String(endpoints.UsWest2RegionID)
-		shieldConfig.Region = aws.String(endpoints.UsEast1RegionID)
-	case endpoints.AwsCnPartitionID:
-		// The AWS Go SDK is missing endpoint information for Route 53 in the AWS China partition.
-		// This can likely be removed in the future.
-		if aws.StringValue(route53Config.Endpoint) == "" {
-			route53Config.Endpoint = aws.String("https://api.route53.cn")
-		}
-		route53Config.Region = aws.String(endpoints.CnNorthwest1RegionID)
-	case endpoints.AwsUsGovPartitionID:
-		route53Config.Region = aws.String(endpoints.UsGovWest1RegionID)
-	}
-
-	client.GlobalAcceleratorConn = globalaccelerator.New(sess.Copy(globalAcceleratorConfig))
-	client.Route53Conn = route53.New(sess.Copy(route53Config))
-	client.Route53RecoveryControlConfigConn = route53recoverycontrolconfig.New(sess.Copy(route53RecoveryControlConfigConfig))
-	client.Route53RecoveryReadinessConn = route53recoveryreadiness.New(sess.Copy(route53RecoveryReadinessConfig))
-	client.ShieldConn = shield.New(sess.Copy(shieldConfig))
-
-	client.APIGatewayConn.Handlers.Retry.PushBack(func(r *request.Request) {
-		// Many operations can return an error such as:
-		//   ConflictException: Unable to complete operation due to concurrent modification. Please try again later.
-		// Handle them all globally for the service client.
-		if tfawserr.ErrMessageContains(r.Error, apigateway.ErrCodeConflictException, "try again later") {
-			r.Retryable = aws.Bool(true)
-		}
-	})
-
-	// Workaround for https://github.com/aws/aws-sdk-go/issues/1472
-	client.AppAutoScalingConn.Handlers.Retry.PushBack(func(r *request.Request) {
-		if !strings.HasPrefix(r.Operation.Name, "Describe") && !strings.HasPrefix(r.Operation.Name, "List") {
-			return
-		}
-		if tfawserr.ErrCodeEquals(r.Error, applicationautoscaling.ErrCodeFailedResourceAccessException) {
-			r.Retryable = aws.Bool(true)
-		}
-	})
-
-	// StartDeployment operations can return a ConflictException
-	// if ongoing deployments are in-progress, thus we handle them
-	// here for the service client.
-	client.AppConfigConn.Handlers.Retry.PushBack(func(r *request.Request) {
-		if r.Operation.Name == "StartDeployment" {
-			if tfawserr.ErrCodeEquals(r.Error, appconfig.ErrCodeConflictException) {
-				r.Retryable = aws.Bool(true)
-			}
-		}
-	})
-
-	client.AppSyncConn.Handlers.Retry.PushBack(func(r *request.Request) {
-		if r.Operation.Name == "CreateGraphqlApi" {
-			if tfawserr.ErrMessageContains(r.Error, appsync.ErrCodeConcurrentModificationException, "a GraphQL API creation is already in progress") {
-				r.Retryable = aws.Bool(true)
-			}
-		}
-	})
-
-	client.ChimeConn.Handlers.Retry.PushBack(func(r *request.Request) {
-		// When calling CreateVoiceConnector across multiple resources,
-		// the API can randomly return a BadRequestException without explanation
-		if r.Operation.Name == "CreateVoiceConnector" {
-			if tfawserr.ErrMessageContains(r.Error, chime.ErrCodeBadRequestException, "Service received a bad request") {
-				r.Retryable = aws.Bool(true)
-			}
-		}
-	})
-
-	client.CloudHSMV2Conn.Handlers.Retry.PushBack(func(r *request.Request) {
-		if tfawserr.ErrMessageContains(r.Error, cloudhsmv2.ErrCodeCloudHsmInternalFailureException, "request was rejected because of an AWS CloudHSM internal failure") {
-			r.Retryable = aws.Bool(true)
-		}
-	})
-
-	client.ConfigServiceConn.Handlers.Retry.PushBack(func(r *request.Request) {
-		// When calling Config Organization Rules API actions immediately
-		// after Organization creation, the API can randomly return the
-		// OrganizationAccessDeniedException error for a few minutes, even
-		// after succeeding a few requests.
-		switch r.Operation.Name {
-		case "DeleteOrganizationConfigRule", "DescribeOrganizationConfigRules", "DescribeOrganizationConfigRuleStatuses", "PutOrganizationConfigRule":
-			if !tfawserr.ErrMessageContains(r.Error, configservice.ErrCodeOrganizationAccessDeniedException, "This action can be only made by AWS Organization's master account.") {
-				return
-			}
-
-			// We only want to retry briefly as the default max retry count would
-			// excessively retry when the error could be legitimate.
-			// We currently depend on the DefaultRetryer exponential backoff here.
-			// ~10 retries gives a fair backoff of a few seconds.
-			if r.RetryCount < 9 {
-				r.Retryable = aws.Bool(true)
-			} else {
-				r.Retryable = aws.Bool(false)
-			}
-		case "DeleteOrganizationConformancePack", "DescribeOrganizationConformancePacks", "DescribeOrganizationConformancePackStatuses", "PutOrganizationConformancePack":
-			if !tfawserr.ErrCodeEquals(r.Error, configservice.ErrCodeOrganizationAccessDeniedException) {
-				if r.Operation.Name == "DeleteOrganizationConformancePack" && tfawserr.ErrCodeEquals(err, configservice.ErrCodeResourceInUseException) {
-					r.Retryable = aws.Bool(true)
-				}
-				return
-			}
-
-			// We only want to retry briefly as the default max retry count would
-			// excessively retry when the error could be legitimate.
-			// We currently depend on the DefaultRetryer exponential backoff here.
-			// ~10 retries gives a fair backoff of a few seconds.
-			if r.RetryCount < 9 {
-				r.Retryable = aws.Bool(true)
-			} else {
-				r.Retryable = aws.Bool(false)
-			}
-		}
-	})
-
-	client.CloudFormationConn.Handlers.Retry.PushBack(func(r *request.Request) {
-		if tfawserr.ErrMessageContains(r.Error, cloudformation.ErrCodeOperationInProgressException, "Another Operation on StackSet") {
-			r.Retryable = aws.Bool(true)
-		}
-	})
-
-	// See https://github.com/aws/aws-sdk-go/pull/1276
-	client.DynamoDBConn.Handlers.Retry.PushBack(func(r *request.Request) {
-		if r.Operation.Name != "PutItem" && r.Operation.Name != "UpdateItem" && r.Operation.Name != "DeleteItem" {
-			return
-		}
-		if tfawserr.ErrMessageContains(r.Error, dynamodb.ErrCodeLimitExceededException, "Subscriber limit exceeded:") {
-			r.Retryable = aws.Bool(true)
-		}
-	})
-
-	client.EC2Conn.Handlers.Retry.PushBack(func(r *request.Request) {
-		if r.Operation.Name == "CreateClientVpnEndpoint" {
-			if tfawserr.ErrMessageContains(r.Error, "OperationNotPermitted", "Endpoint cannot be created while another endpoint is being created") {
-				r.Retryable = aws.Bool(true)
-			}
-		}
-
-		if r.Operation.Name == "CreateVpnConnection" {
-			if tfawserr.ErrMessageContains(r.Error, "VpnConnectionLimitExceeded", "maximum number of mutating objects has been reached") {
-				r.Retryable = aws.Bool(true)
-			}
-		}
-
-		if r.Operation.Name == "CreateVpnGateway" {
-			if tfawserr.ErrMessageContains(r.Error, "VpnGatewayLimitExceeded", "maximum number of mutating objects has been reached") {
-				r.Retryable = aws.Bool(true)
-			}
-		}
-
-		if r.Operation.Name == "AttachVpnGateway" || r.Operation.Name == "DetachVpnGateway" {
-			if tfawserr.ErrMessageContains(r.Error, "InvalidParameterValue", "This call cannot be completed because there are pending VPNs or Virtual Interfaces") {
-				r.Retryable = aws.Bool(true)
-			}
-		}
-	})
-
-	client.FMSConn.Handlers.Retry.PushBack(func(r *request.Request) {
-		// Acceptance testing creates and deletes resources in quick succession.
-		// The FMS onboarding process into Organizations is opaque to consumers.
-		// Since we cannot reasonably check this status before receiving the error,
-		// set the operation as retryable.
-		switch r.Operation.Name {
-		case "AssociateAdminAccount":
-			if tfawserr.ErrMessageContains(r.Error, fms.ErrCodeInvalidOperationException, "Your AWS Organization is currently offboarding with AWS Firewall Manager. Please submit onboard request after offboarded.") {
-				r.Retryable = aws.Bool(true)
-			}
-		case "DisassociateAdminAccount":
-			if tfawserr.ErrMessageContains(r.Error, fms.ErrCodeInvalidOperationException, "Your AWS Organization is currently onboarding with AWS Firewall Manager and cannot be offboarded.") {
-				r.Retryable = aws.Bool(true)
-			}
-		}
-	})
-
-	client.KafkaConn.Handlers.Retry.PushBack(func(r *request.Request) {
-		if tfawserr.ErrMessageContains(r.Error, kafka.ErrCodeTooManyRequestsException, "Too Many Requests") {
-			r.Retryable = aws.Bool(true)
-		}
-	})
-
-	client.KinesisConn.Handlers.Retry.PushBack(func(r *request.Request) {
-		if r.Operation.Name == "CreateStream" {
-			if tfawserr.ErrMessageContains(r.Error, kinesis.ErrCodeLimitExceededException, "simultaneously be in CREATING or DELETING") {
-				r.Retryable = aws.Bool(true)
-			}
-		}
-		if r.Operation.Name == "CreateStream" || r.Operation.Name == "DeleteStream" {
-			if tfawserr.ErrMessageContains(r.Error, kinesis.ErrCodeLimitExceededException, "Rate exceeded for stream") {
-				r.Retryable = aws.Bool(true)
-			}
-		}
-	})
-
-	client.LightsailConn.Handlers.Retry.PushBack(func(r *request.Request) {
-		switch r.Operation.Name {
-		case "CreateContainerService", "UpdateContainerService", "CreateContainerServiceDeployment":
-			if tfawserr.ErrMessageContains(r.Error, lightsail.ErrCodeInvalidInputException, "Please try again in a few minutes") {
-				r.Retryable = aws.Bool(true)
-			}
-		case "DeleteContainerService":
-			if tfawserr.ErrMessageContains(r.Error, lightsail.ErrCodeInvalidInputException, "Please try again in a few minutes") ||
-				tfawserr.ErrMessageContains(r.Error, lightsail.ErrCodeInvalidInputException, "Please wait for it to complete before trying again") {
-				r.Retryable = aws.Bool(true)
-			}
-		}
-	})
-
-	client.OrganizationsConn.Handlers.Retry.PushBack(func(r *request.Request) {
-		// Retry on the following error:
-		// ConcurrentModificationException: AWS Organizations can't complete your request because it conflicts with another attempt to modify the same entity. Try again later.
-		if tfawserr.ErrMessageContains(r.Error, organizations.ErrCodeConcurrentModificationException, "Try again later") {
-			r.Retryable = aws.Bool(true)
-		}
-	})
-
-	client.S3Conn.Handlers.Retry.PushBack(func(r *request.Request) {
-		if tfawserr.ErrMessageContains(r.Error, "OperationAborted", "A conflicting conditional operation is currently in progress against this resource. Please try again.") {
-			r.Retryable = aws.Bool(true)
-		}
-	})
-
-	// Reference: https://github.com/hashicorp/terraform-provider-aws/issues/17996
-	client.SecurityHubConn.Handlers.Retry.PushBack(func(r *request.Request) {
-		switch r.Operation.Name {
-		case "EnableOrganizationAdminAccount":
-			if tfawserr.ErrCodeEquals(r.Error, securityhub.ErrCodeResourceConflictException) {
-				r.Retryable = aws.Bool(true)
-			}
-		}
-	})
-
-	// Reference: https://github.com/hashicorp/terraform-provider-aws/issues/19215
-	client.SSOAdminConn.Handlers.Retry.PushBack(func(r *request.Request) {
-		if r.Operation.Name == "AttachManagedPolicyToPermissionSet" || r.Operation.Name == "DetachManagedPolicyFromPermissionSet" {
-			if tfawserr.ErrCodeEquals(r.Error, ssoadmin.ErrCodeConflictException) {
-				r.Retryable = aws.Bool(true)
-			}
-		}
-	})
-
-	client.StorageGatewayConn.Handlers.Retry.PushBack(func(r *request.Request) {
-		// InvalidGatewayRequestException: The specified gateway proxy network connection is busy.
-		if tfawserr.ErrMessageContains(r.Error, storagegateway.ErrCodeInvalidGatewayRequestException, "The specified gateway proxy network connection is busy") {
-			r.Retryable = aws.Bool(true)
-		}
-	})
-
-	client.WAFV2Conn.Handlers.Retry.PushBack(func(r *request.Request) {
-		if tfawserr.ErrMessageContains(r.Error, wafv2.ErrCodeWAFInternalErrorException, "Retry your request") {
-			r.Retryable = aws.Bool(true)
-		}
-
-		if tfawserr.ErrMessageContains(r.Error, wafv2.ErrCodeWAFServiceLinkedRoleErrorException, "Retry") {
-			r.Retryable = aws.Bool(true)
-		}
-
-		if r.Operation.Name == "CreateIPSet" || r.Operation.Name == "CreateRegexPatternSet" ||
-			r.Operation.Name == "CreateRuleGroup" || r.Operation.Name == "CreateWebACL" {
-			// WAFv2 supports tag on create which can result in the below error codes according to the documentation
-			if tfawserr.ErrMessageContains(r.Error, wafv2.ErrCodeWAFTagOperationException, "Retry your request") {
-				r.Retryable = aws.Bool(true)
-			}
-			if tfawserr.ErrMessageContains(err, wafv2.ErrCodeWAFTagOperationInternalErrorException, "Retry your request") {
-				r.Retryable = aws.Bool(true)
-			}
-		}
-	})
-
-	if !c.SkipGetEC2Platforms {
-		supportedPlatforms, err := GetSupportedEC2Platforms(client.EC2Conn)
-		if err != nil {
-			// We intentionally fail *silently* because there's a chance
-			// user just doesn't have ec2:DescribeAccountAttributes permissions
-			log.Printf("[WARN] Unable to get supported EC2 platforms: %s", err)
-		} else {
-			client.SupportedPlatforms = supportedPlatforms
-		}
-	}
-=======
 	apnInfo := StdUserAgentProducts(terraformVersion)
->>>>>>> a7b7919d
 
 	awsbasev1.SetSessionUserAgent(session, apnInfo, awsbase.UserAgentProducts{})
 
