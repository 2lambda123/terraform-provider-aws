package cloudhsmv2_test

import (
	"fmt"
	"testing"

	"github.com/aws/aws-sdk-go/service/cloudhsmv2"
	sdkacctest "github.com/hashicorp/terraform-plugin-sdk/v2/helper/acctest"
	"github.com/hashicorp/terraform-plugin-sdk/v2/helper/resource"
	"github.com/hashicorp/terraform-provider-aws/internal/acctest"
)

func testAccDataSourceCluster_basic(t *testing.T) {
<<<<<<< HEAD
	ctx := acctest.Context(t)
	resourceName := "aws_cloudhsm_v2_cluster.cluster"
	dataSourceName := "data.aws_cloudhsm_v2_cluster.default"
=======
	resourceName := "aws_cloudhsm_v2_cluster.test"
	dataSourceName := "data.aws_cloudhsm_v2_cluster.test"
	rName := sdkacctest.RandomWithPrefix(acctest.ResourcePrefix)
>>>>>>> a3bafd92

	resource.Test(t, resource.TestCase{
		PreCheck:                 func() { acctest.PreCheck(ctx, t) },
		ErrorCheck:               acctest.ErrorCheck(t, cloudhsmv2.EndpointsID),
		ProtoV5ProviderFactories: acctest.ProtoV5ProviderFactories,
		Steps: []resource.TestStep{
			{
				Config: testAccClusterDataSourceConfig_basic(rName),
				Check: resource.ComposeTestCheckFunc(
					resource.TestCheckResourceAttr(dataSourceName, "cluster_state", "UNINITIALIZED"),
					resource.TestCheckResourceAttrPair(dataSourceName, "cluster_id", resourceName, "cluster_id"),
					resource.TestCheckResourceAttrPair(dataSourceName, "cluster_state", resourceName, "cluster_state"),
					resource.TestCheckResourceAttrPair(dataSourceName, "security_group_id", resourceName, "security_group_id"),
					resource.TestCheckResourceAttrPair(dataSourceName, "subnet_ids.#", resourceName, "subnet_ids.#"),
					resource.TestCheckResourceAttrPair(dataSourceName, "vpc_id", resourceName, "vpc_id"),
				),
			},
		},
	})
}

func testAccClusterDataSourceConfig_basic(rName string) string {
	return acctest.ConfigCompose(testAccClusterConfig_base(rName), fmt.Sprintf(`
resource "aws_cloudhsm_v2_cluster" "test" {
  hsm_type   = "hsm1.medium"
  subnet_ids = aws_subnet.test[*].id

  tags = {
    Name = %[1]q
  }
}

data "aws_cloudhsm_v2_cluster" "test" {
  cluster_id = aws_cloudhsm_v2_cluster.test.cluster_id
}
`, rName))
}<|MERGE_RESOLUTION|>--- conflicted
+++ resolved
@@ -11,15 +11,10 @@
 )
 
 func testAccDataSourceCluster_basic(t *testing.T) {
-<<<<<<< HEAD
 	ctx := acctest.Context(t)
-	resourceName := "aws_cloudhsm_v2_cluster.cluster"
-	dataSourceName := "data.aws_cloudhsm_v2_cluster.default"
-=======
 	resourceName := "aws_cloudhsm_v2_cluster.test"
 	dataSourceName := "data.aws_cloudhsm_v2_cluster.test"
 	rName := sdkacctest.RandomWithPrefix(acctest.ResourcePrefix)
->>>>>>> a3bafd92
 
 	resource.Test(t, resource.TestCase{
 		PreCheck:                 func() { acctest.PreCheck(ctx, t) },
