--- conflicted
+++ resolved
@@ -26,13 +26,8 @@
 
 	resource.ParallelTest(t, resource.TestCase{
 		PreCheck: func() {
-<<<<<<< HEAD
-			acctest.PreCheck(ctx, t)
-			acctest.PreCheckPartitionHasService(devicefarm.EndpointsID, t)
-=======
-			acctest.PreCheck(t)
-			acctest.PreCheckPartitionHasService(t, devicefarm.EndpointsID)
->>>>>>> 78d002fe
+			acctest.PreCheck(ctx, t)
+			acctest.PreCheckPartitionHasService(t, devicefarm.EndpointsID)
 			// Currently, DeviceFarm is only supported in us-west-2
 			// https://docs.aws.amazon.com/general/latest/gr/devicefarm.html
 			acctest.PreCheckRegion(t, endpoints.UsWest2RegionID)
@@ -77,13 +72,8 @@
 
 	resource.ParallelTest(t, resource.TestCase{
 		PreCheck: func() {
-<<<<<<< HEAD
-			acctest.PreCheck(ctx, t)
-			acctest.PreCheckPartitionHasService(devicefarm.EndpointsID, t)
-=======
-			acctest.PreCheck(t)
-			acctest.PreCheckPartitionHasService(t, devicefarm.EndpointsID)
->>>>>>> 78d002fe
+			acctest.PreCheck(ctx, t)
+			acctest.PreCheckPartitionHasService(t, devicefarm.EndpointsID)
 			// Currently, DeviceFarm is only supported in us-west-2
 			// https://docs.aws.amazon.com/general/latest/gr/devicefarm.html
 			acctest.PreCheckRegion(t, endpoints.UsWest2RegionID)
@@ -134,13 +124,8 @@
 
 	resource.ParallelTest(t, resource.TestCase{
 		PreCheck: func() {
-<<<<<<< HEAD
-			acctest.PreCheck(ctx, t)
-			acctest.PreCheckPartitionHasService(devicefarm.EndpointsID, t)
-=======
-			acctest.PreCheck(t)
-			acctest.PreCheckPartitionHasService(t, devicefarm.EndpointsID)
->>>>>>> 78d002fe
+			acctest.PreCheck(ctx, t)
+			acctest.PreCheckPartitionHasService(t, devicefarm.EndpointsID)
 			// Currently, DeviceFarm is only supported in us-west-2
 			// https://docs.aws.amazon.com/general/latest/gr/devicefarm.html
 			acctest.PreCheckRegion(t, endpoints.UsWest2RegionID)
@@ -170,13 +155,8 @@
 
 	resource.ParallelTest(t, resource.TestCase{
 		PreCheck: func() {
-<<<<<<< HEAD
-			acctest.PreCheck(ctx, t)
-			acctest.PreCheckPartitionHasService(devicefarm.EndpointsID, t)
-=======
-			acctest.PreCheck(t)
-			acctest.PreCheckPartitionHasService(t, devicefarm.EndpointsID)
->>>>>>> 78d002fe
+			acctest.PreCheck(ctx, t)
+			acctest.PreCheckPartitionHasService(t, devicefarm.EndpointsID)
 			// Currently, DeviceFarm is only supported in us-west-2
 			// https://docs.aws.amazon.com/general/latest/gr/devicefarm.html
 			acctest.PreCheckRegion(t, endpoints.UsWest2RegionID)
