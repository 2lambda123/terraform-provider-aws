--- conflicted
+++ resolved
@@ -10,8 +10,8 @@
 )
 
 const (
-<<<<<<< HEAD
 	bucketCreatedTimeout                          = 2 * time.Minute
+	bucketVersioningStableTimeout                 = 1 * time.Minute
 	lifecycleConfigurationExtraRetryDelay         = 5 * time.Second
 	lifecycleConfigurationRulesPropagationTimeout = 3 * time.Minute
 	lifecycleConfigurationRulesSteadyTimeout      = 2 * time.Minute
@@ -21,18 +21,12 @@
 	LifecycleConfigurationRulesStatusReady = "READY"
 	// LifecycleConfigurationRulesStatusNotReady occurs when all configured rules have not reached their desired state (Enabled or Disabled)
 	LifecycleConfigurationRulesStatusNotReady = "NOT_READY"
-=======
-	bucketCreatedTimeout          = 2 * time.Minute
-	bucketVersioningStableTimeout = 1 * time.Minute
-	propagationTimeout            = 1 * time.Minute
->>>>>>> 9e698d6f
 )
 
 func retryWhenBucketNotFound(f func() (interface{}, error)) (interface{}, error) {
 	return tfresource.RetryWhenAWSErrCodeEquals(propagationTimeout, f, s3.ErrCodeNoSuchBucket)
 }
 
-<<<<<<< HEAD
 func waitForLifecycleConfigurationRulesStatus(ctx context.Context, conn *s3.S3, bucket, expectedBucketOwner string, rules []*s3.LifecycleRule) error {
 	stateConf := &resource.StateChangeConf{
 		Pending:                   []string{"", LifecycleConfigurationRulesStatusNotReady},
@@ -47,7 +41,8 @@
 	_, err := stateConf.WaitForState()
 
 	return err
-=======
+}
+
 func waitForBucketVersioningStatus(ctx context.Context, conn *s3.S3, bucket, expectedBucketOwner string) (*s3.GetBucketVersioningOutput, error) {
 	stateConf := &resource.StateChangeConf{
 		Pending:                   []string{""},
@@ -66,5 +61,4 @@
 	}
 
 	return nil, err
->>>>>>> 9e698d6f
 }