package fms

import (
	"fmt"
	"log"
	"regexp"

	"github.com/aws/aws-sdk-go/aws"
	"github.com/aws/aws-sdk-go/service/fms"
	"github.com/hashicorp/aws-sdk-go-base/v2/awsv1shim/v2/tfawserr"
	"github.com/hashicorp/terraform-plugin-sdk/v2/helper/resource"
	"github.com/hashicorp/terraform-plugin-sdk/v2/helper/schema"
	"github.com/hashicorp/terraform-plugin-sdk/v2/helper/validation"
	"github.com/hashicorp/terraform-provider-aws/internal/conns"
	"github.com/hashicorp/terraform-provider-aws/internal/flex"
	tftags "github.com/hashicorp/terraform-provider-aws/internal/tags"
	"github.com/hashicorp/terraform-provider-aws/internal/tfresource"
	"github.com/hashicorp/terraform-provider-aws/internal/verify"
)

func ResourcePolicy() *schema.Resource {
	return &schema.Resource{
		Create: resourcePolicyCreate,
		Read:   resourcePolicyRead,
		Update: resourcePolicyUpdate,
		Delete: resourcePolicyDelete,
		Importer: &schema.ResourceImporter{
			State: schema.ImportStatePassthrough,
		},

		Schema: map[string]*schema.Schema{
			"arn": {
				Type:     schema.TypeString,
				Computed: true,
			},
			"delete_all_policy_resources": {
				Type:     schema.TypeBool,
				Optional: true,
				Default:  true,
			},
			"delete_unused_fm_managed_resources": {
				Type:     schema.TypeBool,
				Optional: true,
				Default:  false,
			},
			"exclude_resource_tags": {
				Type:     schema.TypeBool,
				Required: true,
			},
			"exclude_map": {
				Type:             schema.TypeList,
				MaxItems:         1,
				Optional:         true,
				DiffSuppressFunc: verify.SuppressMissingOptionalConfigurationBlock,
				Elem: &schema.Resource{
					Schema: map[string]*schema.Schema{
						"account": {
							Type:     schema.TypeSet,
							Optional: true,
							Elem: &schema.Schema{
								Type: schema.TypeString,
							},
						},
						"orgunit": {
							Type:     schema.TypeSet,
							Optional: true,
							Elem: &schema.Schema{
								Type: schema.TypeString,
							},
						},
					},
				},
			},
			"include_map": {
				Type:             schema.TypeList,
				MaxItems:         1,
				Optional:         true,
				DiffSuppressFunc: verify.SuppressMissingOptionalConfigurationBlock,
				Elem: &schema.Resource{
					Schema: map[string]*schema.Schema{
						"account": {
							Type:     schema.TypeSet,
							Optional: true,
							Elem: &schema.Schema{
								Type: schema.TypeString,
							},
						},
						"orgunit": {
							Type:     schema.TypeSet,
							Optional: true,
							Elem: &schema.Schema{
								Type: schema.TypeString,
							},
						},
					},
				},
			},
			"name": {
				Type:     schema.TypeString,
				Required: true,
			},
			"policy_update_token": {
				Type:     schema.TypeString,
				Computed: true,
			},
			"remediation_enabled": {
				Type:     schema.TypeBool,
				Optional: true,
			},
			"resource_tags": tftags.TagsSchema(),
			"resource_type": {
				Type:          schema.TypeString,
				Optional:      true,
				Computed:      true,
				ValidateFunc:  validation.StringMatch(regexp.MustCompile(`^([\p{L}\p{Z}\p{N}_.:/=+\-@]*)$`), "must match a supported resource type, such as AWS::EC2::VPC, see also: https://docs.aws.amazon.com/fms/2018-01-01/APIReference/API_Policy.html"),
				ConflictsWith: []string{"resource_type_list"},
			},
			"resource_type_list": {
				Type:     schema.TypeSet,
				Optional: true,
				Computed: true,
				Elem: &schema.Schema{
					Type:         schema.TypeString,
					ValidateFunc: validation.StringMatch(regexp.MustCompile(`^([\p{L}\p{Z}\p{N}_.:/=+\-@]*)$`), "must match a supported resource type, such as AWS::EC2::VPC, see also: https://docs.aws.amazon.com/fms/2018-01-01/APIReference/API_Policy.html"),
				},
				ConflictsWith: []string{"resource_type"},
			},
			"security_service_policy_data": {
				Type:     schema.TypeList,
				Required: true,
				MaxItems: 1,
				Elem: &schema.Resource{
					Schema: map[string]*schema.Schema{
						"managed_service_data": {
							Type:             schema.TypeString,
							Optional:         true,
							DiffSuppressFunc: verify.SuppressEquivalentJSONDiffs,
						},
						"type": {
							Type:     schema.TypeString,
							Required: true,
						},
					},
				},
			},
<<<<<<< HEAD
=======

			"arn": {
				Type:     schema.TypeString,
				Computed: true,
			},

			"tags":     tftags.TagsSchema(),
			"tags_all": tftags.TagsSchemaComputed(),
>>>>>>> 0ddf3bed
		},
	}
}

func resourcePolicyCreate(d *schema.ResourceData, meta interface{}) error {
	conn := meta.(*conns.AWSClient).FMSConn

<<<<<<< HEAD
	input := &fms.PutPolicyInput{
		Policy: resourcePolicyExpandPolicy(d),
=======
	fmsPolicy := resourcePolicyExpandPolicy(d)

	defaultTagsConfig := meta.(*conns.AWSClient).DefaultTagsConfig
	tags := defaultTagsConfig.MergeTags(tftags.New(d.Get("tags").(map[string]interface{})))

	params := &fms.PutPolicyInput{
		Policy:  fmsPolicy,
		TagList: Tags(tags.IgnoreAWS()),
>>>>>>> 0ddf3bed
	}

	output, err := conn.PutPolicy(input)

	if err != nil {
		return fmt.Errorf("error creating FMS Policy: %w", err)
	}

	d.SetId(aws.StringValue(output.Policy.PolicyId))

	return resourcePolicyRead(d, meta)
}

func resourcePolicyRead(d *schema.ResourceData, meta interface{}) error {
	conn := meta.(*conns.AWSClient).FMSConn
	defaultTagsConfig := meta.(*conns.AWSClient).DefaultTagsConfig
	ignoreTagsConfig := meta.(*conns.AWSClient).IgnoreTagsConfig

	output, err := FindPolicyByID(conn, d.Id())

	if !d.IsNewResource() && tfresource.NotFound(err) {
		log.Printf("[WARN] FMS Policy %s not found, removing from state", d.Id())
		d.SetId("")
		return nil
	}

	if err != nil {
		return fmt.Errorf("error reading FMS Policy (%s): %w", d.Id(), err)
	}

	return resourcePolicyFlattenPolicy(d, output)
}

func resourcePolicyUpdate(d *schema.ResourceData, meta interface{}) error {
	conn := meta.(*conns.AWSClient).FMSConn

	input := &fms.PutPolicyInput{
		Policy: resourcePolicyExpandPolicy(d),
	}

	_, err := conn.PutPolicy(input)

	if err != nil {
		return fmt.Errorf("error updating FMS Policy (%s): %w", d.Id(), err)
	}

	return resourcePolicyRead(d, meta)
}

func resourcePolicyDelete(d *schema.ResourceData, meta interface{}) error {
	conn := meta.(*conns.AWSClient).FMSConn

	log.Printf("[DEBUG] Deleting FMS Policy: %s", d.Id())
	_, err := conn.DeletePolicy(&fms.DeletePolicyInput{
		PolicyId:                 aws.String(d.Id()),
		DeleteAllPolicyResources: aws.Bool(d.Get("delete_all_policy_resources").(bool)),
	})

	if tfawserr.ErrCodeEquals(err, fms.ErrCodeResourceNotFoundException) {
		return nil
	}

	if err != nil {
		return fmt.Errorf("error deleting FMS Policy (%s): %w", d.Id(), err)
	}

	return nil
}

func FindPolicyByID(conn *fms.FMS, id string) (*fms.GetPolicyOutput, error) {
	input := &fms.GetPolicyInput{
		PolicyId: aws.String(id),
	}

	output, err := conn.GetPolicy(input)

	if tfawserr.ErrCodeEquals(err, fms.ErrCodeResourceNotFoundException) {
		return nil, &resource.NotFoundError{
			LastError:   err,
			LastRequest: input,
		}
	}

<<<<<<< HEAD
	if err != nil {
		return nil, err
	}

	if output == nil {
		return nil, tfresource.NewEmptyResultError(input)
	}

	return output, nil
=======
	tags, err := ListTags(conn, d.Id())

	if err != nil {
		return err
	}

	tags = tags.IgnoreAWS().IgnoreConfig(ignoreTagsConfig).RemoveDefaultConfig(defaultTagsConfig)

	return resourcePolicyFlattenPolicy(d, resp, tags)
>>>>>>> 0ddf3bed
}

func resourcePolicyFlattenPolicy(d *schema.ResourceData, resp *fms.GetPolicyOutput, tags tftags.KeyValueTags) error {
	d.Set("arn", resp.PolicyArn)

	d.Set("name", resp.Policy.PolicyName)
	d.Set("exclude_resource_tags", resp.Policy.ExcludeResourceTags)
	if err := d.Set("exclude_map", flattenFMSPolicyMap(resp.Policy.ExcludeMap)); err != nil {
		return err
	}
	if err := d.Set("include_map", flattenFMSPolicyMap(resp.Policy.IncludeMap)); err != nil {
		return err
	}
	d.Set("remediation_enabled", resp.Policy.RemediationEnabled)
	if err := d.Set("resource_type_list", resp.Policy.ResourceTypeList); err != nil {
		return err
	}
	d.Set("delete_unused_fm_managed_resources", resp.Policy.DeleteUnusedFMManagedResources)
	d.Set("resource_type", resp.Policy.ResourceType)
	d.Set("policy_update_token", resp.Policy.PolicyUpdateToken)
	if err := d.Set("resource_tags", flattenFMSResourceTags(resp.Policy.ResourceTags)); err != nil {
		return err
	}

	securityServicePolicy := []map[string]string{{
		"type":                 *resp.Policy.SecurityServicePolicyData.Type,
		"managed_service_data": *resp.Policy.SecurityServicePolicyData.ManagedServiceData,
	}}
	if err := d.Set("security_service_policy_data", securityServicePolicy); err != nil {
		return err
	}

	//lintignore:AWSR002
	if err := d.Set("tags", tags.Map()); err != nil {
		return err
	}

	if err := d.Set("tags_all", tags.Map()); err != nil {
		return err
	}

	return nil
}

func resourcePolicyExpandPolicy(d *schema.ResourceData) *fms.Policy {
	resourceType := aws.String("ResourceTypeList")
	resourceTypeList := flex.ExpandStringSet(d.Get("resource_type_list").(*schema.Set))
	if t, ok := d.GetOk("resource_type"); ok {
		resourceType = aws.String(t.(string))
	}

	fmsPolicy := &fms.Policy{
		PolicyName:                     aws.String(d.Get("name").(string)),
		RemediationEnabled:             aws.Bool(d.Get("remediation_enabled").(bool)),
		ResourceType:                   resourceType,
		ResourceTypeList:               resourceTypeList,
		ExcludeResourceTags:            aws.Bool(d.Get("exclude_resource_tags").(bool)),
		DeleteUnusedFMManagedResources: aws.Bool(d.Get("delete_unused_fm_managed_resources").(bool)),
	}

	if d.Id() != "" {
		fmsPolicy.PolicyId = aws.String(d.Id())
		fmsPolicy.PolicyUpdateToken = aws.String(d.Get("policy_update_token").(string))
	}

	fmsPolicy.ExcludeMap = expandFMSPolicyMap(d.Get("exclude_map").([]interface{}))

	fmsPolicy.IncludeMap = expandFMSPolicyMap(d.Get("include_map").([]interface{}))

	fmsPolicy.ResourceTags = constructResourceTags(d.Get("resource_tags"))

	securityServicePolicy := d.Get("security_service_policy_data").([]interface{})[0].(map[string]interface{})
	fmsPolicy.SecurityServicePolicyData = &fms.SecurityServicePolicyData{
		ManagedServiceData: aws.String(securityServicePolicy["managed_service_data"].(string)),
		Type:               aws.String(securityServicePolicy["type"].(string)),
	}

	return fmsPolicy
}

<<<<<<< HEAD
=======
func resourcePolicyUpdate(d *schema.ResourceData, meta interface{}) error {
	conn := meta.(*conns.AWSClient).FMSConn

	if d.HasChange("tags_all") {
		o, n := d.GetChange("tags_all")

		if err := UpdateTags(conn, d.Get("arn").(string), o, n); err != nil {
			return fmt.Errorf("error updating FMS Policy (%s) tags: %w", d.Id(), err)
		}
	}

	fmsPolicy := resourcePolicyExpandPolicy(d)

	params := &fms.PutPolicyInput{Policy: fmsPolicy}
	_, err := conn.PutPolicy(params)

	if err != nil {
		return fmt.Errorf("Error modifying FMS Policy Rule: %s", err)
	}

	return resourcePolicyRead(d, meta)
}

func resourcePolicyDelete(d *schema.ResourceData, meta interface{}) error {
	conn := meta.(*conns.AWSClient).FMSConn
	log.Printf("[DEBUG] Delete FMS Policy: %s", d.Id())

	_, err := conn.DeletePolicy(&fms.DeletePolicyInput{
		PolicyId:                 aws.String(d.Id()),
		DeleteAllPolicyResources: aws.Bool(d.Get("delete_all_policy_resources").(bool)),
	})

	if tfawserr.ErrMessageContains(err, fms.ErrCodeResourceNotFoundException, "") {
		return nil
	}

	if err != nil {
		return fmt.Errorf("error deleting FMS Policy (%s): %s", d.Id(), err)
	}

	return nil
}

>>>>>>> 0ddf3bed
func expandFMSPolicyMap(set []interface{}) map[string][]*string {
	fmsPolicyMap := map[string][]*string{}
	if len(set) > 0 {
		if _, ok := set[0].(map[string]interface{}); !ok {
			return fmsPolicyMap
		}
		for key, listValue := range set[0].(map[string]interface{}) {
			var flatKey string
			switch key {
			case "account":
				flatKey = "ACCOUNT"
			case "orgunit":
				flatKey = "ORG_UNIT"
			}

			for _, value := range listValue.(*schema.Set).List() {
				fmsPolicyMap[flatKey] = append(fmsPolicyMap[flatKey], aws.String(value.(string)))
			}
		}
	}
	return fmsPolicyMap
}

func flattenFMSPolicyMap(fmsPolicyMap map[string][]*string) []interface{} {
	flatPolicyMap := map[string]interface{}{}

	for key, value := range fmsPolicyMap {
		switch key {
		case "ACCOUNT":
			flatPolicyMap["account"] = value
		case "ORG_UNIT":
			flatPolicyMap["orgunit"] = value
		default:
			log.Printf("[WARNING] Unexpected key (%q) found in FMS policy", key)
		}
	}

	return []interface{}{flatPolicyMap}
}

func flattenFMSResourceTags(resourceTags []*fms.ResourceTag) map[string]interface{} {
	resTags := map[string]interface{}{}

	for _, v := range resourceTags {
		resTags[*v.Key] = v.Value
	}
	return resTags
}

func constructResourceTags(rTags interface{}) []*fms.ResourceTag {
	var rTagList []*fms.ResourceTag

	tags := rTags.(map[string]interface{})
	for k, v := range tags {
		rTagList = append(rTagList, &fms.ResourceTag{Key: aws.String(k), Value: aws.String(v.(string))})
	}

	return rTagList
}<|MERGE_RESOLUTION|>--- conflicted
+++ resolved
@@ -24,9 +24,12 @@
 		Read:   resourcePolicyRead,
 		Update: resourcePolicyUpdate,
 		Delete: resourcePolicyDelete,
+
 		Importer: &schema.ResourceImporter{
 			State: schema.ImportStatePassthrough,
 		},
+
+		CustomizeDiff: verify.SetTagsDiff,
 
 		Schema: map[string]*schema.Schema{
 			"arn": {
@@ -143,37 +146,20 @@
 					},
 				},
 			},
-<<<<<<< HEAD
-=======
-
-			"arn": {
-				Type:     schema.TypeString,
-				Computed: true,
-			},
-
 			"tags":     tftags.TagsSchema(),
 			"tags_all": tftags.TagsSchemaComputed(),
->>>>>>> 0ddf3bed
 		},
 	}
 }
 
 func resourcePolicyCreate(d *schema.ResourceData, meta interface{}) error {
 	conn := meta.(*conns.AWSClient).FMSConn
-
-<<<<<<< HEAD
-	input := &fms.PutPolicyInput{
-		Policy: resourcePolicyExpandPolicy(d),
-=======
-	fmsPolicy := resourcePolicyExpandPolicy(d)
-
 	defaultTagsConfig := meta.(*conns.AWSClient).DefaultTagsConfig
 	tags := defaultTagsConfig.MergeTags(tftags.New(d.Get("tags").(map[string]interface{})))
 
-	params := &fms.PutPolicyInput{
-		Policy:  fmsPolicy,
+	input := &fms.PutPolicyInput{
+		Policy:  resourcePolicyExpandPolicy(d),
 		TagList: Tags(tags.IgnoreAWS()),
->>>>>>> 0ddf3bed
 	}
 
 	output, err := conn.PutPolicy(input)
@@ -204,20 +190,50 @@
 		return fmt.Errorf("error reading FMS Policy (%s): %w", d.Id(), err)
 	}
 
-	return resourcePolicyFlattenPolicy(d, output)
+	if err := resourcePolicyFlattenPolicy(d, output); err != nil {
+		return err
+	}
+
+	tags, err := ListTags(conn, d.Get("arn").(string))
+
+	if err != nil {
+		return fmt.Errorf("error listing tags for FMS Policy (%s): %w", d.Id(), err)
+	}
+
+	tags = tags.IgnoreAWS().IgnoreConfig(ignoreTagsConfig)
+
+	if err := d.Set("tags", tags.RemoveDefaultConfig(defaultTagsConfig).Map()); err != nil {
+		return fmt.Errorf("error setting tags: %w", err)
+	}
+
+	if err := d.Set("tags_all", tags.Map()); err != nil {
+		return fmt.Errorf("error setting tags_all: %w", err)
+	}
+
+	return nil
 }
 
 func resourcePolicyUpdate(d *schema.ResourceData, meta interface{}) error {
 	conn := meta.(*conns.AWSClient).FMSConn
 
-	input := &fms.PutPolicyInput{
-		Policy: resourcePolicyExpandPolicy(d),
-	}
-
-	_, err := conn.PutPolicy(input)
-
-	if err != nil {
-		return fmt.Errorf("error updating FMS Policy (%s): %w", d.Id(), err)
+	if d.HasChangesExcept("tags", "tags_all") {
+		input := &fms.PutPolicyInput{
+			Policy: resourcePolicyExpandPolicy(d),
+		}
+
+		_, err := conn.PutPolicy(input)
+
+		if err != nil {
+			return fmt.Errorf("error updating FMS Policy (%s): %w", d.Id(), err)
+		}
+	}
+
+	if d.HasChange("tags_all") {
+		o, n := d.GetChange("tags_all")
+
+		if err := UpdateTags(conn, d.Get("arn").(string), o, n); err != nil {
+			return fmt.Errorf("error updating FMS Policy (%s) tags: %w", d.Id(), err)
+		}
 	}
 
 	return resourcePolicyRead(d, meta)
@@ -257,7 +273,6 @@
 		}
 	}
 
-<<<<<<< HEAD
 	if err != nil {
 		return nil, err
 	}
@@ -267,20 +282,9 @@
 	}
 
 	return output, nil
-=======
-	tags, err := ListTags(conn, d.Id())
-
-	if err != nil {
-		return err
-	}
-
-	tags = tags.IgnoreAWS().IgnoreConfig(ignoreTagsConfig).RemoveDefaultConfig(defaultTagsConfig)
-
-	return resourcePolicyFlattenPolicy(d, resp, tags)
->>>>>>> 0ddf3bed
-}
-
-func resourcePolicyFlattenPolicy(d *schema.ResourceData, resp *fms.GetPolicyOutput, tags tftags.KeyValueTags) error {
+}
+
+func resourcePolicyFlattenPolicy(d *schema.ResourceData, resp *fms.GetPolicyOutput) error {
 	d.Set("arn", resp.PolicyArn)
 
 	d.Set("name", resp.Policy.PolicyName)
@@ -307,15 +311,6 @@
 		"managed_service_data": *resp.Policy.SecurityServicePolicyData.ManagedServiceData,
 	}}
 	if err := d.Set("security_service_policy_data", securityServicePolicy); err != nil {
-		return err
-	}
-
-	//lintignore:AWSR002
-	if err := d.Set("tags", tags.Map()); err != nil {
-		return err
-	}
-
-	if err := d.Set("tags_all", tags.Map()); err != nil {
 		return err
 	}
 
@@ -358,52 +353,6 @@
 	return fmsPolicy
 }
 
-<<<<<<< HEAD
-=======
-func resourcePolicyUpdate(d *schema.ResourceData, meta interface{}) error {
-	conn := meta.(*conns.AWSClient).FMSConn
-
-	if d.HasChange("tags_all") {
-		o, n := d.GetChange("tags_all")
-
-		if err := UpdateTags(conn, d.Get("arn").(string), o, n); err != nil {
-			return fmt.Errorf("error updating FMS Policy (%s) tags: %w", d.Id(), err)
-		}
-	}
-
-	fmsPolicy := resourcePolicyExpandPolicy(d)
-
-	params := &fms.PutPolicyInput{Policy: fmsPolicy}
-	_, err := conn.PutPolicy(params)
-
-	if err != nil {
-		return fmt.Errorf("Error modifying FMS Policy Rule: %s", err)
-	}
-
-	return resourcePolicyRead(d, meta)
-}
-
-func resourcePolicyDelete(d *schema.ResourceData, meta interface{}) error {
-	conn := meta.(*conns.AWSClient).FMSConn
-	log.Printf("[DEBUG] Delete FMS Policy: %s", d.Id())
-
-	_, err := conn.DeletePolicy(&fms.DeletePolicyInput{
-		PolicyId:                 aws.String(d.Id()),
-		DeleteAllPolicyResources: aws.Bool(d.Get("delete_all_policy_resources").(bool)),
-	})
-
-	if tfawserr.ErrMessageContains(err, fms.ErrCodeResourceNotFoundException, "") {
-		return nil
-	}
-
-	if err != nil {
-		return fmt.Errorf("error deleting FMS Policy (%s): %s", d.Id(), err)
-	}
-
-	return nil
-}
-
->>>>>>> 0ddf3bed
 func expandFMSPolicyMap(set []interface{}) map[string][]*string {
 	fmsPolicyMap := map[string][]*string{}
 	if len(set) > 0 {
