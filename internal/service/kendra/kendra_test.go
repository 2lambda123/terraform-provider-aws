--- conflicted
+++ resolved
@@ -5,8 +5,6 @@
 // Serialize to limit service quota exceeded errors.
 func TestAccKendra_serial(t *testing.T) {
 	testCases := map[string]map[string]func(t *testing.T){
-<<<<<<< HEAD
-=======
 		"Experience": {
 			"basic":       testAccExperience_basic,
 			"disappears":  testAccExperience_disappears,
@@ -21,7 +19,6 @@
 			"Configuration_ContentSourceConfigurationWithUserIdentityConfigurationRemoved": testAccExperience_Configuration_ContentSourceConfigurationWithUserIdentityConfigurationRemoved,
 			"Configuration_UserIdentityConfigurationWithContentSourceConfigurationRemoved": testAccExperience_Configuration_UserIdentityConfigurationWithContentSourceConfigurationRemoved,
 		},
->>>>>>> c2975925
 		"Faq": {
 			"basic":        testAccFaq_basic,
 			"disappears":   testAccFaq_disappears,
