--- conflicted
+++ resolved
@@ -29,11 +29,7 @@
 	domainEntryName := sdkacctest.RandomWithPrefix(acctest.ResourcePrefix)
 
 	resource.ParallelTest(t, resource.TestCase{
-<<<<<<< HEAD
-		PreCheck:                 func() { acctest.PreCheck(ctx, t); testAccPreCheckDomain(ctx, t) },
-=======
-		PreCheck:                 func() { acctest.PreCheck(t); acctest.PreCheckRegion(t, endpoints.UsEast1RegionID) },
->>>>>>> 66884a86
+		PreCheck:                 func() { acctest.PreCheck(ctx, t); acctest.PreCheckRegion(t, endpoints.UsEast1RegionID) },
 		ErrorCheck:               acctest.ErrorCheck(t, lightsail.EndpointsID),
 		ProtoV5ProviderFactories: acctest.ProtoV5ProviderFactories,
 		CheckDestroy:             testAccCheckDomainEntryDestroy(ctx),
@@ -86,11 +82,7 @@
 	}
 
 	resource.ParallelTest(t, resource.TestCase{
-<<<<<<< HEAD
-		PreCheck:                 func() { acctest.PreCheck(ctx, t); testAccPreCheckDomain(ctx, t) },
-=======
-		PreCheck:                 func() { acctest.PreCheck(t); acctest.PreCheckRegion(t, endpoints.UsEast1RegionID) },
->>>>>>> 66884a86
+		PreCheck:                 func() { acctest.PreCheck(ctx, t); acctest.PreCheckRegion(t, endpoints.UsEast1RegionID) },
 		ErrorCheck:               acctest.ErrorCheck(t, lightsail.EndpointsID),
 		ProtoV5ProviderFactories: acctest.ProtoV5ProviderFactories,
 		CheckDestroy:             testAccCheckDomainEntryDestroy(ctx),
