--- conflicted
+++ resolved
@@ -55,7 +55,7 @@
 					resource.TestCheckResourceAttr(resourceName, "source_parameters.#", "1"),
 					resource.TestCheckResourceAttr(resourceName, "tags.%", "0"),
 					resource.TestCheckResourceAttrPair(resourceName, "target", "aws_sqs_queue.target", "arn"),
-					resource.TestCheckResourceAttr(resourceName, "target_parameters.#", "0"),
+					resource.TestCheckResourceAttr(resourceName, "target_parameters.#", "1"),
 				),
 			},
 			{
@@ -253,16 +253,6 @@
 	name := sdkacctest.RandomWithPrefix(acctest.ResourcePrefix)
 	resourceName := "aws_pipes_pipe.test"
 
-	headerKey := sdkacctest.RandomWithPrefix(acctest.ResourcePrefix)
-	headerValue := sdkacctest.RandomWithPrefix(acctest.ResourcePrefix)
-	queryStringKey := sdkacctest.RandomWithPrefix(acctest.ResourcePrefix)
-	queryStringValue := sdkacctest.RandomWithPrefix(acctest.ResourcePrefix)
-
-	headerKeyModified := sdkacctest.RandomWithPrefix(acctest.ResourcePrefix)
-	headerValueModified := sdkacctest.RandomWithPrefix(acctest.ResourcePrefix)
-	queryStringKeyModified := sdkacctest.RandomWithPrefix(acctest.ResourcePrefix)
-	queryStringValueModified := sdkacctest.RandomWithPrefix(acctest.ResourcePrefix)
-
 	resource.ParallelTest(t, resource.TestCase{
 		PreCheck: func() {
 			acctest.PreCheck(ctx, t)
@@ -274,46 +264,22 @@
 		CheckDestroy:             testAccCheckPipeDestroy(ctx),
 		Steps: []resource.TestStep{
 			{
-				Config: testAccPipeConfig_enrichment(
-					name,
-					0,
-					headerKey,
-					headerValue,
-					queryStringKey,
-					queryStringValue,
-				),
+				Config: testAccPipeConfig_enrichment(name, 0),
 				Check: resource.ComposeTestCheckFunc(
 					testAccCheckPipeExists(ctx, resourceName, &pipe),
 					resource.TestCheckResourceAttrPair(resourceName, "enrichment", "aws_cloudwatch_event_api_destination.test.0", "arn"),
-					resource.TestCheckResourceAttr(resourceName, "enrichment_parameters.0.http_parameters.0.header.0.key", headerKey),
-					resource.TestCheckResourceAttr(resourceName, "enrichment_parameters.0.http_parameters.0.header.0.value", headerValue),
-					resource.TestCheckResourceAttr(resourceName, "enrichment_parameters.0.http_parameters.0.path_parameters.#", "1"),
-					resource.TestCheckResourceAttr(resourceName, "enrichment_parameters.0.http_parameters.0.query_string.0.key", queryStringKey),
-					resource.TestCheckResourceAttr(resourceName, "enrichment_parameters.0.http_parameters.0.query_string.0.value", queryStringValue),
-				),
-			},
-			{
-				ResourceName:      resourceName,
-				ImportState:       true,
-				ImportStateVerify: true,
-			},
-			{
-				Config: testAccPipeConfig_enrichment(
-					name,
-					1,
-					headerKeyModified,
-					headerValueModified,
-					queryStringKeyModified,
-					queryStringValueModified,
-				),
+				),
+			},
+			{
+				ResourceName:      resourceName,
+				ImportState:       true,
+				ImportStateVerify: true,
+			},
+			{
+				Config: testAccPipeConfig_enrichment(name, 1),
 				Check: resource.ComposeTestCheckFunc(
 					testAccCheckPipeExists(ctx, resourceName, &pipe),
 					resource.TestCheckResourceAttrPair(resourceName, "enrichment", "aws_cloudwatch_event_api_destination.test.1", "arn"),
-					resource.TestCheckResourceAttr(resourceName, "enrichment_parameters.0.http_parameters.0.header.0.key", headerKeyModified),
-					resource.TestCheckResourceAttr(resourceName, "enrichment_parameters.0.http_parameters.0.header.0.value", headerValueModified),
-					resource.TestCheckResourceAttr(resourceName, "enrichment_parameters.0.http_parameters.0.path_parameters.#", "1"),
-					resource.TestCheckResourceAttr(resourceName, "enrichment_parameters.0.http_parameters.0.query_string.0.key", queryStringKeyModified),
-					resource.TestCheckResourceAttr(resourceName, "enrichment_parameters.0.http_parameters.0.query_string.0.value", queryStringValueModified),
 				),
 			},
 			{
@@ -398,6 +364,18 @@
 				ImportStateVerify: true,
 			},
 			{
+				Config: testAccPipeConfig_sourceParameters_filterCriteria0(name),
+				Check: resource.ComposeTestCheckFunc(
+					testAccCheckPipeExists(ctx, resourceName, &pipe),
+					resource.TestCheckResourceAttr(resourceName, "source_parameters.0.filter_criteria.0.filter.#", "0"),
+				),
+			},
+			{
+				ResourceName:      resourceName,
+				ImportState:       true,
+				ImportStateVerify: true,
+			},
+			{
 				Config: testAccPipeConfig_sourceParameters_filterCriteria1(name, "test2"),
 				Check: resource.ComposeTestCheckFunc(
 					testAccCheckPipeExists(ctx, resourceName, &pipe),
@@ -414,6 +392,7 @@
 				Config: testAccPipeConfig_basic(name),
 				Check: resource.ComposeTestCheckFunc(
 					testAccCheckPipeExists(ctx, resourceName, &pipe),
+					resource.TestCheckResourceAttr(resourceName, "source_parameters.0.filter_criteria.#", "0"),
 				),
 			},
 			{
@@ -609,7 +588,7 @@
 	})
 }
 
-func TestAccPipesPipe_source_sqs_target_sqs(t *testing.T) {
+func TestAccPipesPipe_target(t *testing.T) {
 	ctx := acctest.Context(t)
 	if testing.Short() {
 		t.Skip("skipping long-running test in short mode")
@@ -618,16 +597,6 @@
 	var pipe pipes.DescribePipeOutput
 	name := sdkacctest.RandomWithPrefix(acctest.ResourcePrefix)
 	resourceName := "aws_pipes_pipe.test"
-
-	batchSize := 8
-	batchWindow := 5
-	dedupeID := sdkacctest.RandomWithPrefix(acctest.ResourcePrefix)
-	messageGroupID := sdkacctest.RandomWithPrefix(acctest.ResourcePrefix)
-
-	batchSizeModified := 9
-	batchWindowModified := 6
-	dedupeIDModified := sdkacctest.RandomWithPrefix(acctest.ResourcePrefix)
-	messageGroupIDModified := sdkacctest.RandomWithPrefix(acctest.ResourcePrefix)
 
 	resource.ParallelTest(t, resource.TestCase{
 		PreCheck: func() {
@@ -640,32 +609,22 @@
 		CheckDestroy:             testAccCheckPipeDestroy(ctx),
 		Steps: []resource.TestStep{
 			{
-				Config: testAccPipeConfig_source_sqs_target_sqs(name, batchSize, batchWindow, dedupeID, messageGroupID),
-				Check: resource.ComposeTestCheckFunc(
-					testAccCheckPipeExists(ctx, resourceName, &pipe),
-					resource.TestCheckResourceAttrPair(resourceName, "source", "aws_sqs_queue.source", "arn"),
-					resource.TestCheckResourceAttrPair(resourceName, "target", "aws_sqs_queue.target_fifo", "arn"),
-					resource.TestCheckResourceAttr(resourceName, "source_parameters.0.sqs_queue.0.batch_size", fmt.Sprintf("%d", batchSize)),
-					resource.TestCheckResourceAttr(resourceName, "source_parameters.0.sqs_queue.0.maximum_batching_window_in_seconds", fmt.Sprintf("%d", batchWindow)),
-					resource.TestCheckResourceAttr(resourceName, "target_parameters.0.sqs_queue.0.message_deduplication_id", dedupeID),
-					resource.TestCheckResourceAttr(resourceName, "target_parameters.0.sqs_queue.0.message_group_id", messageGroupID),
-				),
-			},
-			{
-				ResourceName:      resourceName,
-				ImportState:       true,
-				ImportStateVerify: true,
-			},
-			{
-				Config: testAccPipeConfig_source_sqs_target_sqs(name, batchSizeModified, batchWindowModified, dedupeIDModified, messageGroupIDModified),
-				Check: resource.ComposeTestCheckFunc(
-					testAccCheckPipeExists(ctx, resourceName, &pipe),
-					resource.TestCheckResourceAttrPair(resourceName, "source", "aws_sqs_queue.source", "arn"),
-					resource.TestCheckResourceAttrPair(resourceName, "target", "aws_sqs_queue.target_fifo", "arn"),
-					resource.TestCheckResourceAttr(resourceName, "source_parameters.0.sqs_queue.0.batch_size", fmt.Sprintf("%d", batchSizeModified)),
-					resource.TestCheckResourceAttr(resourceName, "source_parameters.0.sqs_queue.0.maximum_batching_window_in_seconds", fmt.Sprintf("%d", batchWindowModified)),
-					resource.TestCheckResourceAttr(resourceName, "target_parameters.0.sqs_queue.0.message_deduplication_id", dedupeIDModified),
-					resource.TestCheckResourceAttr(resourceName, "target_parameters.0.sqs_queue.0.message_group_id", messageGroupIDModified),
+				Config: testAccPipeConfig_basic(name),
+				Check: resource.ComposeTestCheckFunc(
+					testAccCheckPipeExists(ctx, resourceName, &pipe),
+					resource.TestCheckResourceAttrPair(resourceName, "target", "aws_sqs_queue.target", "arn"),
+				),
+			},
+			{
+				ResourceName:      resourceName,
+				ImportState:       true,
+				ImportStateVerify: true,
+			},
+			{
+				Config: testAccPipeConfig_target(name),
+				Check: resource.ComposeTestCheckFunc(
+					testAccCheckPipeExists(ctx, resourceName, &pipe),
+					resource.TestCheckResourceAttrPair(resourceName, "target", "aws_sqs_queue.target2", "arn"),
 				),
 			},
 			{
@@ -677,7 +636,7 @@
 	})
 }
 
-func TestAccPipesPipe_source_kinesis_target_kinesis(t *testing.T) {
+func TestAccPipesPipe_targetParameters_inputTemplate(t *testing.T) {
 	ctx := acctest.Context(t)
 	if testing.Short() {
 		t.Skip("skipping long-running test in short mode")
@@ -686,20 +645,6 @@
 	var pipe pipes.DescribePipeOutput
 	name := sdkacctest.RandomWithPrefix(acctest.ResourcePrefix)
 	resourceName := "aws_pipes_pipe.test"
-
-	batchSize := 10
-	batchWindow := 5
-	maxRecordAge := -1
-	parallelization := 2
-	retries := 3
-	partitionKey := sdkacctest.RandomWithPrefix(acctest.ResourcePrefix)
-
-	batchSizeModified := 11
-	batchWindowModified := 6
-	maxRecordAgeModified := 65
-	parallelizationModified := 3
-	retriesModified := 4
-	partitionKeyModified := sdkacctest.RandomWithPrefix(acctest.ResourcePrefix)
 
 	resource.ParallelTest(t, resource.TestCase{
 		PreCheck: func() {
@@ -712,45 +657,34 @@
 		CheckDestroy:             testAccCheckPipeDestroy(ctx),
 		Steps: []resource.TestStep{
 			{
-				Config: testAccPipeConfig_source_kinesis_target_kinesis(name, batchSize, batchWindow, maxRecordAge, parallelization, retries, partitionKey),
-				Check: resource.ComposeTestCheckFunc(
-					testAccCheckPipeExists(ctx, resourceName, &pipe),
-					resource.TestCheckResourceAttrPair(resourceName, "source", "aws_kinesis_stream.source", "arn"),
-					resource.TestCheckResourceAttrPair(resourceName, "target", "aws_kinesis_stream.target", "arn"),
-					resource.TestCheckResourceAttrPair(resourceName, "source_parameters.0.kinesis_stream.0.dead_letter_config.0.arn", "aws_sqs_queue.deadletter", "arn"),
-					resource.TestCheckResourceAttr(resourceName, "source_parameters.0.kinesis_stream.0.batch_size", fmt.Sprintf("%d", batchSize)),
-					resource.TestCheckResourceAttr(resourceName, "source_parameters.0.kinesis_stream.0.maximum_batching_window_in_seconds", fmt.Sprintf("%d", batchWindow)),
-					resource.TestCheckResourceAttr(resourceName, "source_parameters.0.kinesis_stream.0.maximum_record_age_in_seconds", fmt.Sprintf("%d", maxRecordAge)),
-					resource.TestCheckResourceAttr(resourceName, "source_parameters.0.kinesis_stream.0.parallelization_factor", fmt.Sprintf("%d", parallelization)),
-					resource.TestCheckResourceAttr(resourceName, "source_parameters.0.kinesis_stream.0.maximum_retry_attempts", fmt.Sprintf("%d", retries)),
-					resource.TestCheckResourceAttr(resourceName, "source_parameters.0.kinesis_stream.0.starting_position", "AT_TIMESTAMP"),
-					resource.TestCheckResourceAttr(resourceName, "source_parameters.0.kinesis_stream.0.on_partial_batch_item_failure", "AUTOMATIC_BISECT"),
-					resource.TestCheckResourceAttr(resourceName, "source_parameters.0.kinesis_stream.0.starting_position_timestamp", "2023-01-01T00:00:00Z"),
-					resource.TestCheckResourceAttr(resourceName, "target_parameters.0.kinesis_stream.0.partition_key", partitionKey),
-				),
-			},
-			{
-				ResourceName:      resourceName,
-				ImportState:       true,
-				ImportStateVerify: true,
-			},
-			{
-				Config: testAccPipeConfig_source_kinesis_target_kinesis(name, batchSizeModified, batchWindowModified, maxRecordAgeModified, parallelizationModified, retriesModified, partitionKeyModified),
-				Check: resource.ComposeTestCheckFunc(
-
-					testAccCheckPipeExists(ctx, resourceName, &pipe),
-					resource.TestCheckResourceAttrPair(resourceName, "source", "aws_kinesis_stream.source", "arn"),
-					resource.TestCheckResourceAttrPair(resourceName, "target", "aws_kinesis_stream.target", "arn"),
-					resource.TestCheckResourceAttrPair(resourceName, "source_parameters.0.kinesis_stream.0.dead_letter_config.0.arn", "aws_sqs_queue.deadletter", "arn"),
-					resource.TestCheckResourceAttr(resourceName, "source_parameters.0.kinesis_stream.0.batch_size", fmt.Sprintf("%d", batchSizeModified)),
-					resource.TestCheckResourceAttr(resourceName, "source_parameters.0.kinesis_stream.0.maximum_batching_window_in_seconds", fmt.Sprintf("%d", batchWindowModified)),
-					resource.TestCheckResourceAttr(resourceName, "source_parameters.0.kinesis_stream.0.maximum_record_age_in_seconds", fmt.Sprintf("%d", maxRecordAgeModified)),
-					resource.TestCheckResourceAttr(resourceName, "source_parameters.0.kinesis_stream.0.parallelization_factor", fmt.Sprintf("%d", parallelizationModified)),
-					resource.TestCheckResourceAttr(resourceName, "source_parameters.0.kinesis_stream.0.maximum_retry_attempts", fmt.Sprintf("%d", retriesModified)),
-					resource.TestCheckResourceAttr(resourceName, "source_parameters.0.kinesis_stream.0.starting_position", "AT_TIMESTAMP"),
-					resource.TestCheckResourceAttr(resourceName, "source_parameters.0.kinesis_stream.0.on_partial_batch_item_failure", "AUTOMATIC_BISECT"),
-					resource.TestCheckResourceAttr(resourceName, "source_parameters.0.kinesis_stream.0.starting_position_timestamp", "2023-01-01T00:00:00Z"),
-					resource.TestCheckResourceAttr(resourceName, "target_parameters.0.kinesis_stream.0.partition_key", partitionKeyModified),
+				Config: testAccPipeConfig_targetParameters_inputTemplate(name, "$.first"),
+				Check: resource.ComposeTestCheckFunc(
+					testAccCheckPipeExists(ctx, resourceName, &pipe),
+					resource.TestCheckResourceAttr(resourceName, "target_parameters.0.input_template", "$.first"),
+				),
+			},
+			{
+				ResourceName:      resourceName,
+				ImportState:       true,
+				ImportStateVerify: true,
+			},
+			{
+				Config: testAccPipeConfig_targetParameters_inputTemplate(name, "$.second"),
+				Check: resource.ComposeTestCheckFunc(
+					testAccCheckPipeExists(ctx, resourceName, &pipe),
+					resource.TestCheckResourceAttr(resourceName, "target_parameters.0.input_template", "$.second"),
+				),
+			},
+			{
+				ResourceName:      resourceName,
+				ImportState:       true,
+				ImportStateVerify: true,
+			},
+			{
+				Config: testAccPipeConfig_basic(name),
+				Check: resource.ComposeTestCheckFunc(
+					testAccCheckPipeExists(ctx, resourceName, &pipe),
+					resource.TestCheckNoResourceAttr(resourceName, "target_parameters.0.input_template"),
 				),
 			},
 			{
@@ -762,1022 +696,9 @@
 	})
 }
 
-func TestAccPipesPipe_source_dynamo_target_cloudwatch_logs(t *testing.T) {
-	ctx := acctest.Context(t)
-	if testing.Short() {
-		t.Skip("skipping long-running test in short mode")
-	}
-
-	var pipe pipes.DescribePipeOutput
-	name := sdkacctest.RandomWithPrefix(acctest.ResourcePrefix)
-	resourceName := "aws_pipes_pipe.test"
-
-	batchSize := 8
-	batchWindow := 5
-	maxRecordAge := -1
-	parallelization := 2
-	retries := 3
-
-	batchSizeModified := 9
-	batchWindowModified := 6
-	maxRecordAgeModified := 65
-	parallelizationModified := 3
-	retriesModified := 4
-
-	resource.ParallelTest(t, resource.TestCase{
-		PreCheck: func() {
-			acctest.PreCheck(ctx, t)
-			acctest.PreCheckPartitionHasService(t, names.PipesEndpointID)
-			testAccPreCheck(ctx, t)
-		},
-		ErrorCheck:               acctest.ErrorCheck(t, names.PipesEndpointID),
-		ProtoV5ProviderFactories: acctest.ProtoV5ProviderFactories,
-		CheckDestroy:             testAccCheckPipeDestroy(ctx),
-		Steps: []resource.TestStep{
-			{
-				Config: testAccPipeConfig_source_dynamo_target_cloudwatch_logs(name, batchSize, batchWindow, maxRecordAge, parallelization, retries),
-				Check: resource.ComposeTestCheckFunc(
-					testAccCheckPipeExists(ctx, resourceName, &pipe),
-					resource.TestCheckResourceAttrPair(resourceName, "source", "aws_dynamodb_table.source", "stream_arn"),
-					resource.TestCheckResourceAttrPair(resourceName, "target", "aws_cloudwatch_log_group.target", "arn"),
-					resource.TestCheckResourceAttrPair(resourceName, "source_parameters.0.dynamo_db_stream.0.dead_letter_config.0.arn", "aws_sqs_queue.deadletter", "arn"),
-					resource.TestCheckResourceAttr(resourceName, "source_parameters.0.dynamo_db_stream.0.batch_size", fmt.Sprintf("%d", batchSize)),
-					resource.TestCheckResourceAttr(resourceName, "source_parameters.0.dynamo_db_stream.0.maximum_batching_window_in_seconds", fmt.Sprintf("%d", batchWindow)),
-					resource.TestCheckResourceAttr(resourceName, "source_parameters.0.dynamo_db_stream.0.maximum_record_age_in_seconds", fmt.Sprintf("%d", maxRecordAge)),
-					resource.TestCheckResourceAttr(resourceName, "source_parameters.0.dynamo_db_stream.0.parallelization_factor", fmt.Sprintf("%d", parallelization)),
-					resource.TestCheckResourceAttr(resourceName, "source_parameters.0.dynamo_db_stream.0.maximum_retry_attempts", fmt.Sprintf("%d", retries)),
-					resource.TestCheckResourceAttr(resourceName, "source_parameters.0.dynamo_db_stream.0.starting_position", "TRIM_HORIZON"),
-					resource.TestCheckResourceAttr(resourceName, "source_parameters.0.dynamo_db_stream.0.on_partial_batch_item_failure", "AUTOMATIC_BISECT"),
-					resource.TestCheckResourceAttr(resourceName, "target_parameters.0.cloudwatch_logs.0.log_stream_name", name),
-					resource.TestCheckResourceAttr(resourceName, "target_parameters.0.cloudwatch_logs.0.timestamp", "$.detail.timestamp"),
-				),
-			},
-			{
-				ResourceName:      resourceName,
-				ImportState:       true,
-				ImportStateVerify: true,
-			},
-			{
-				Config: testAccPipeConfig_source_dynamo_target_cloudwatch_logs(name, batchSizeModified, batchWindowModified, maxRecordAgeModified, parallelizationModified, retriesModified),
-				Check: resource.ComposeTestCheckFunc(
-
-					testAccCheckPipeExists(ctx, resourceName, &pipe),
-					resource.TestCheckResourceAttrPair(resourceName, "source", "aws_dynamodb_table.source", "stream_arn"),
-					resource.TestCheckResourceAttrPair(resourceName, "target", "aws_cloudwatch_log_group.target", "arn"),
-					resource.TestCheckResourceAttrPair(resourceName, "source_parameters.0.dynamo_db_stream.0.dead_letter_config.0.arn", "aws_sqs_queue.deadletter", "arn"),
-					resource.TestCheckResourceAttr(resourceName, "source_parameters.0.dynamo_db_stream.0.batch_size", fmt.Sprintf("%d", batchSizeModified)),
-					resource.TestCheckResourceAttr(resourceName, "source_parameters.0.dynamo_db_stream.0.maximum_batching_window_in_seconds", fmt.Sprintf("%d", batchWindowModified)),
-					resource.TestCheckResourceAttr(resourceName, "source_parameters.0.dynamo_db_stream.0.maximum_record_age_in_seconds", fmt.Sprintf("%d", maxRecordAgeModified)),
-					resource.TestCheckResourceAttr(resourceName, "source_parameters.0.dynamo_db_stream.0.parallelization_factor", fmt.Sprintf("%d", parallelizationModified)),
-					resource.TestCheckResourceAttr(resourceName, "source_parameters.0.dynamo_db_stream.0.maximum_retry_attempts", fmt.Sprintf("%d", retriesModified)),
-					resource.TestCheckResourceAttr(resourceName, "source_parameters.0.dynamo_db_stream.0.starting_position", "TRIM_HORIZON"),
-					resource.TestCheckResourceAttr(resourceName, "source_parameters.0.dynamo_db_stream.0.on_partial_batch_item_failure", "AUTOMATIC_BISECT"),
-					resource.TestCheckResourceAttr(resourceName, "target_parameters.0.cloudwatch_logs.0.log_stream_name", name),
-					resource.TestCheckResourceAttr(resourceName, "target_parameters.0.cloudwatch_logs.0.timestamp", "$.detail.timestamp"),
-				),
-			},
-			{
-				ResourceName:      resourceName,
-				ImportState:       true,
-				ImportStateVerify: true,
-			},
-		},
-	})
-}
-
-<<<<<<< HEAD
-func TestAccPipesPipe_source_active_mq_target_sqs(t *testing.T) {
-	ctx := acctest.Context(t)
-	if testing.Short() {
-		t.Skip("skipping long-running test in short mode")
-	}
-=======
 func testAccCheckPipeDestroy(ctx context.Context) resource.TestCheckFunc {
 	return func(s *terraform.State) error {
 		conn := acctest.Provider.Meta().(*conns.AWSClient).PipesClient(ctx)
-
-		for _, rs := range s.RootModule().Resources {
-			if rs.Type != "aws_pipes_pipe" {
-				continue
-			}
->>>>>>> 9b641d8b
-
-	var pipe pipes.DescribePipeOutput
-	name := sdkacctest.RandomWithPrefix(acctest.ResourcePrefix)
-	resourceName := "aws_pipes_pipe.test"
-
-	batchSize := 8
-	batchWindow := 5
-
-	batchSizeModified := 9
-	batchWindowModified := 6
-
-	resource.ParallelTest(t, resource.TestCase{
-		PreCheck: func() {
-			acctest.PreCheck(ctx, t)
-			acctest.PreCheckPartitionHasService(t, names.PipesEndpointID)
-			acctest.PreCheckPartitionHasService(t, names.MQ)
-			testAccPreCheck(ctx, t)
-		},
-		ErrorCheck:               acctest.ErrorCheck(t, names.PipesEndpointID, names.MQ),
-		ProtoV5ProviderFactories: acctest.ProtoV5ProviderFactories,
-		CheckDestroy:             testAccCheckPipeDestroy(ctx),
-		Steps: []resource.TestStep{
-			{
-				Config: testAccPipeConfig_source_active_mq_target_sqs(name, batchSize, batchWindow),
-				Check: resource.ComposeTestCheckFunc(
-					testAccCheckPipeExists(ctx, resourceName, &pipe),
-					resource.TestCheckResourceAttrPair(resourceName, "source", "aws_mq_broker.test", "arn"),
-					resource.TestCheckResourceAttrPair(resourceName, "target", "aws_sqs_queue.target", "arn"),
-					resource.TestCheckResourceAttr(resourceName, "source_parameters.0.active_mq_broker.0.batch_size", fmt.Sprintf("%d", batchSize)),
-					resource.TestCheckResourceAttr(resourceName, "source_parameters.0.active_mq_broker.0.maximum_batching_window_in_seconds", fmt.Sprintf("%d", batchWindow)),
-					resource.TestCheckResourceAttr(resourceName, "source_parameters.0.active_mq_broker.0.queue", "test"),
-					resource.TestCheckResourceAttrPair(resourceName, "source_parameters.0.active_mq_broker.0.credentials.0.basic_auth", "aws_secretsmanager_secret_version.test", "arn"),
-				),
-			},
-			{
-				ResourceName:      resourceName,
-				ImportState:       true,
-				ImportStateVerify: true,
-			},
-			{
-				Config: testAccPipeConfig_source_active_mq_target_sqs(name, batchSizeModified, batchWindowModified),
-				Check: resource.ComposeTestCheckFunc(
-					testAccCheckPipeExists(ctx, resourceName, &pipe),
-					resource.TestCheckResourceAttrPair(resourceName, "source", "aws_mq_broker.test", "arn"),
-					resource.TestCheckResourceAttrPair(resourceName, "target", "aws_sqs_queue.target", "arn"),
-					resource.TestCheckResourceAttr(resourceName, "source_parameters.0.active_mq_broker.0.batch_size", fmt.Sprintf("%d", batchSizeModified)),
-					resource.TestCheckResourceAttr(resourceName, "source_parameters.0.active_mq_broker.0.maximum_batching_window_in_seconds", fmt.Sprintf("%d", batchWindowModified)),
-					resource.TestCheckResourceAttr(resourceName, "source_parameters.0.active_mq_broker.0.queue", "test"),
-					resource.TestCheckResourceAttrPair(resourceName, "source_parameters.0.active_mq_broker.0.credentials.0.basic_auth", "aws_secretsmanager_secret_version.test", "arn"),
-				),
-			},
-			{
-				ResourceName:      resourceName,
-				ImportState:       true,
-				ImportStateVerify: true,
-			},
-		},
-	})
-}
-
-func TestAccPipesPipe_source_rabbit_mq_target_sqs(t *testing.T) {
-	ctx := acctest.Context(t)
-	if testing.Short() {
-		t.Skip("skipping long-running test in short mode")
-	}
-
-	var pipe pipes.DescribePipeOutput
-	name := sdkacctest.RandomWithPrefix(acctest.ResourcePrefix)
-	resourceName := "aws_pipes_pipe.test"
-
-	batchSize := 8
-	batchWindow := 5
-
-<<<<<<< HEAD
-	batchSizeModified := 9
-	batchWindowModified := 6
-=======
-		conn := acctest.Provider.Meta().(*conns.AWSClient).PipesClient(ctx)
->>>>>>> 9b641d8b
-
-	resource.ParallelTest(t, resource.TestCase{
-		PreCheck: func() {
-			acctest.PreCheck(ctx, t)
-			acctest.PreCheckPartitionHasService(t, names.PipesEndpointID)
-			acctest.PreCheckPartitionHasService(t, names.MQ)
-			testAccPreCheck(ctx, t)
-		},
-		ErrorCheck:               acctest.ErrorCheck(t, names.PipesEndpointID, names.MQ),
-		ProtoV5ProviderFactories: acctest.ProtoV5ProviderFactories,
-		CheckDestroy:             testAccCheckPipeDestroy(ctx),
-		Steps: []resource.TestStep{
-			{
-				Config: testAccPipeConfig_source_rabbit_mq_target_sqs(name, batchSize, batchWindow),
-				Check: resource.ComposeTestCheckFunc(
-					testAccCheckPipeExists(ctx, resourceName, &pipe),
-					resource.TestCheckResourceAttrPair(resourceName, "source", "aws_mq_broker.test", "arn"),
-					resource.TestCheckResourceAttrPair(resourceName, "target", "aws_sqs_queue.target", "arn"),
-					resource.TestCheckResourceAttr(resourceName, "source_parameters.0.rabbit_mq_broker.0.batch_size", fmt.Sprintf("%d", batchSize)),
-					resource.TestCheckResourceAttr(resourceName, "source_parameters.0.rabbit_mq_broker.0.maximum_batching_window_in_seconds", fmt.Sprintf("%d", batchWindow)),
-					resource.TestCheckResourceAttr(resourceName, "source_parameters.0.rabbit_mq_broker.0.queue", "test"),
-					resource.TestCheckResourceAttr(resourceName, "source_parameters.0.rabbit_mq_broker.0.virtual_host", "/vhost"),
-					resource.TestCheckResourceAttrPair(resourceName, "source_parameters.0.rabbit_mq_broker.0.credentials.0.basic_auth", "aws_secretsmanager_secret_version.test", "arn"),
-				),
-			},
-			{
-				ResourceName:      resourceName,
-				ImportState:       true,
-				ImportStateVerify: true,
-			},
-			{
-				Config: testAccPipeConfig_source_rabbit_mq_target_sqs(name, batchSizeModified, batchWindowModified),
-				Check: resource.ComposeTestCheckFunc(
-					testAccCheckPipeExists(ctx, resourceName, &pipe),
-					resource.TestCheckResourceAttrPair(resourceName, "source", "aws_mq_broker.test", "arn"),
-					resource.TestCheckResourceAttrPair(resourceName, "target", "aws_sqs_queue.target", "arn"),
-					resource.TestCheckResourceAttr(resourceName, "source_parameters.0.rabbit_mq_broker.0.batch_size", fmt.Sprintf("%d", batchSizeModified)),
-					resource.TestCheckResourceAttr(resourceName, "source_parameters.0.rabbit_mq_broker.0.maximum_batching_window_in_seconds", fmt.Sprintf("%d", batchWindowModified)),
-					resource.TestCheckResourceAttr(resourceName, "source_parameters.0.rabbit_mq_broker.0.queue", "test"),
-					resource.TestCheckResourceAttr(resourceName, "source_parameters.0.rabbit_mq_broker.0.virtual_host", "/vhost"),
-					resource.TestCheckResourceAttrPair(resourceName, "source_parameters.0.rabbit_mq_broker.0.credentials.0.basic_auth", "aws_secretsmanager_secret_version.test", "arn"),
-				),
-			},
-			{
-				ResourceName:      resourceName,
-				ImportState:       true,
-				ImportStateVerify: true,
-			},
-		},
-	})
-}
-
-func TestAccPipesPipe_source_managed_streaming_kafka_target_sqs(t *testing.T) {
-	ctx := acctest.Context(t)
-	if testing.Short() {
-		t.Skip("skipping long-running test in short mode")
-	}
-
-	var pipe pipes.DescribePipeOutput
-	name := sdkacctest.RandomWithPrefix(acctest.ResourcePrefix)
-	resourceName := "aws_pipes_pipe.test"
-
-	batchSize := 8
-	batchWindow := 5
-
-<<<<<<< HEAD
-	batchSizeModified := 9
-	batchWindowModified := 6
-=======
-func testAccPreCheck(ctx context.Context, t *testing.T) {
-	conn := acctest.Provider.Meta().(*conns.AWSClient).PipesClient(ctx)
->>>>>>> 9b641d8b
-
-	resource.ParallelTest(t, resource.TestCase{
-		PreCheck: func() {
-			acctest.PreCheck(ctx, t)
-			acctest.PreCheckPartitionHasService(t, names.PipesEndpointID)
-			acctest.PreCheckPartitionHasService(t, names.Kafka)
-			testAccPreCheck(ctx, t)
-		},
-		ErrorCheck:               acctest.ErrorCheck(t, names.PipesEndpointID, names.Kafka),
-		ProtoV5ProviderFactories: acctest.ProtoV5ProviderFactories,
-		CheckDestroy:             testAccCheckPipeDestroy(ctx),
-		Steps: []resource.TestStep{
-			{
-				Config: testAccPipeConfig_source_managed_streaming_kafka_target_sqs(name, batchSize, batchWindow),
-				Check: resource.ComposeTestCheckFunc(
-					testAccCheckPipeExists(ctx, resourceName, &pipe),
-					resource.TestCheckResourceAttrPair(resourceName, "source", "aws_msk_cluster.test", "arn"),
-					resource.TestCheckResourceAttrPair(resourceName, "target", "aws_sqs_queue.target", "arn"),
-					resource.TestCheckResourceAttr(resourceName, "source_parameters.0.managed_streaming_kafka.0.batch_size", fmt.Sprintf("%d", batchSize)),
-					resource.TestCheckResourceAttr(resourceName, "source_parameters.0.managed_streaming_kafka.0.maximum_batching_window_in_seconds", fmt.Sprintf("%d", batchWindow)),
-					resource.TestCheckResourceAttr(resourceName, "source_parameters.0.managed_streaming_kafka.0.topic", "test"),
-					resource.TestCheckResourceAttr(resourceName, "source_parameters.0.managed_streaming_kafka.0.consumer_group_id", "amazon-managed-test-group-id"),
-					resource.TestCheckResourceAttr(resourceName, "source_parameters.0.managed_streaming_kafka.0.starting_position", "TRIM_HORIZON"),
-				),
-			},
-			{
-				ResourceName:      resourceName,
-				ImportState:       true,
-				ImportStateVerify: true,
-			},
-			{
-				Config: testAccPipeConfig_source_managed_streaming_kafka_target_sqs(name, batchSizeModified, batchWindowModified),
-				Check: resource.ComposeTestCheckFunc(
-					testAccCheckPipeExists(ctx, resourceName, &pipe),
-					resource.TestCheckResourceAttrPair(resourceName, "source", "aws_msk_cluster.test", "arn"),
-					resource.TestCheckResourceAttrPair(resourceName, "target", "aws_sqs_queue.target", "arn"),
-					resource.TestCheckResourceAttr(resourceName, "source_parameters.0.managed_streaming_kafka.0.batch_size", fmt.Sprintf("%d", batchSizeModified)),
-					resource.TestCheckResourceAttr(resourceName, "source_parameters.0.managed_streaming_kafka.0.maximum_batching_window_in_seconds", fmt.Sprintf("%d", batchWindowModified)),
-					resource.TestCheckResourceAttr(resourceName, "source_parameters.0.managed_streaming_kafka.0.topic", "test"),
-					resource.TestCheckResourceAttr(resourceName, "source_parameters.0.managed_streaming_kafka.0.consumer_group_id", "amazon-managed-test-group-id"),
-					resource.TestCheckResourceAttr(resourceName, "source_parameters.0.managed_streaming_kafka.0.starting_position", "TRIM_HORIZON"),
-				),
-			},
-			{
-				ResourceName:      resourceName,
-				ImportState:       true,
-				ImportStateVerify: true,
-			},
-		},
-	})
-}
-
-func TestAccPipesPipe_source_self_managed_streaming_kafka_target_sqs(t *testing.T) {
-	ctx := acctest.Context(t)
-	if testing.Short() {
-		t.Skip("skipping long-running test in short mode")
-	}
-
-	var pipe pipes.DescribePipeOutput
-	name := sdkacctest.RandomWithPrefix(acctest.ResourcePrefix)
-	resourceName := "aws_pipes_pipe.test"
-
-	servers := "smk://test1:9092,test2:9092"
-	batchSize := 8
-	batchWindow := 5
-
-	batchSizeModified := 9
-	batchWindowModified := 6
-
-	resource.ParallelTest(t, resource.TestCase{
-		PreCheck: func() {
-			acctest.PreCheck(ctx, t)
-			acctest.PreCheckPartitionHasService(t, names.PipesEndpointID)
-			acctest.PreCheckPartitionHasService(t, names.Kafka)
-			testAccPreCheck(ctx, t)
-		},
-		ErrorCheck:               acctest.ErrorCheck(t, names.PipesEndpointID, names.Kafka),
-		ProtoV5ProviderFactories: acctest.ProtoV5ProviderFactories,
-		CheckDestroy:             testAccCheckPipeDestroy(ctx),
-		Steps: []resource.TestStep{
-			{
-				Config: testAccPipeConfig_source_self_managed_streaming_kafka_target_sqs(name, batchSize, batchWindow, servers),
-				Check: resource.ComposeTestCheckFunc(
-					testAccCheckPipeExists(ctx, resourceName, &pipe),
-					resource.TestCheckResourceAttr(resourceName, "source", servers),
-					resource.TestCheckResourceAttrPair(resourceName, "target", "aws_sqs_queue.target", "arn"),
-					resource.TestCheckResourceAttr(resourceName, "source_parameters.0.self_managed_kafka.0.batch_size", fmt.Sprintf("%d", batchSize)),
-					resource.TestCheckResourceAttr(resourceName, "source_parameters.0.self_managed_kafka.0.maximum_batching_window_in_seconds", fmt.Sprintf("%d", batchWindow)),
-					resource.TestCheckResourceAttr(resourceName, "source_parameters.0.self_managed_kafka.0.topic", "test"),
-					resource.TestCheckResourceAttr(resourceName, "source_parameters.0.self_managed_kafka.0.consumer_group_id", "self-managed-test-group-id"),
-					resource.TestCheckResourceAttr(resourceName, "source_parameters.0.self_managed_kafka.0.servers.0", "test:1234"),
-					resource.TestCheckResourceAttrPair(resourceName, "source_parameters.0.self_managed_kafka.0.vpc.0.security_groups.0", "aws_security_group.test", "id"),
-					resource.TestCheckResourceAttr(resourceName, "source_parameters.0.self_managed_kafka.0.vpc.0.subnets.#", "2"),
-				),
-			},
-			{
-				ResourceName:      resourceName,
-				ImportState:       true,
-				ImportStateVerify: true,
-			},
-			{
-				Config: testAccPipeConfig_source_self_managed_streaming_kafka_target_sqs(name, batchSizeModified, batchWindowModified, servers),
-				Check: resource.ComposeTestCheckFunc(
-					testAccCheckPipeExists(ctx, resourceName, &pipe),
-					resource.TestCheckResourceAttr(resourceName, "source", servers),
-					resource.TestCheckResourceAttrPair(resourceName, "target", "aws_sqs_queue.target", "arn"),
-					resource.TestCheckResourceAttr(resourceName, "source_parameters.0.self_managed_kafka.0.batch_size", fmt.Sprintf("%d", batchSizeModified)),
-					resource.TestCheckResourceAttr(resourceName, "source_parameters.0.self_managed_kafka.0.maximum_batching_window_in_seconds", fmt.Sprintf("%d", batchWindowModified)),
-					resource.TestCheckResourceAttr(resourceName, "source_parameters.0.self_managed_kafka.0.consumer_group_id", "self-managed-test-group-id"),
-					resource.TestCheckResourceAttr(resourceName, "source_parameters.0.self_managed_kafka.0.servers.0", "test:1234"),
-					resource.TestCheckResourceAttrPair(resourceName, "source_parameters.0.self_managed_kafka.0.vpc.0.security_groups.0", "aws_security_group.test", "id"),
-					resource.TestCheckResourceAttr(resourceName, "source_parameters.0.self_managed_kafka.0.vpc.0.subnets.#", "2"),
-				),
-			},
-			{
-				ResourceName:      resourceName,
-				ImportState:       true,
-				ImportStateVerify: true,
-			},
-		},
-	})
-}
-
-func TestAccPipesPipe_source_sqs_target_batch_job(t *testing.T) {
-	ctx := acctest.Context(t)
-	if testing.Short() {
-		t.Skip("skipping long-running test in short mode")
-	}
-
-	var pipe pipes.DescribePipeOutput
-	name := sdkacctest.RandomWithPrefix(acctest.ResourcePrefix)
-	resourceName := "aws_pipes_pipe.test"
-
-	attempts := 2
-	size := 3
-	parameterKey := sdkacctest.RandomWithPrefix(acctest.ResourcePrefix)
-	parameterValue := sdkacctest.RandomWithPrefix(acctest.ResourcePrefix)
-	command := sdkacctest.RandomWithPrefix(acctest.ResourcePrefix)
-	environmentName := sdkacctest.RandomWithPrefix(acctest.ResourcePrefix)
-	environmentValue := sdkacctest.RandomWithPrefix(acctest.ResourcePrefix)
-	instanceType := sdkacctest.RandomWithPrefix(acctest.ResourcePrefix)
-
-	attemptsModified := 4
-	sizeModified := 5
-	parameterKeyModified := sdkacctest.RandomWithPrefix(acctest.ResourcePrefix)
-	parameterValueModified := sdkacctest.RandomWithPrefix(acctest.ResourcePrefix)
-	commandModified := sdkacctest.RandomWithPrefix(acctest.ResourcePrefix)
-	environmentNameModified := sdkacctest.RandomWithPrefix(acctest.ResourcePrefix)
-	environmentValueModified := sdkacctest.RandomWithPrefix(acctest.ResourcePrefix)
-	instanceTypeModified := sdkacctest.RandomWithPrefix(acctest.ResourcePrefix)
-
-	resource.ParallelTest(t, resource.TestCase{
-		PreCheck: func() {
-			acctest.PreCheck(ctx, t)
-			acctest.PreCheckPartitionHasService(t, names.PipesEndpointID)
-			testAccPreCheck(ctx, t)
-		},
-		ErrorCheck:               acctest.ErrorCheck(t, names.PipesEndpointID),
-		ProtoV5ProviderFactories: acctest.ProtoV5ProviderFactories,
-		CheckDestroy:             testAccCheckPipeDestroy(ctx),
-		Steps: []resource.TestStep{
-			{
-				Config: testAccPipeConfig_source_sqs_target_batch_job(
-					name,
-					attempts,
-					size,
-					parameterKey,
-					parameterValue,
-					command,
-					environmentName,
-					environmentValue,
-					instanceType,
-				),
-				Check: resource.ComposeTestCheckFunc(
-					testAccCheckPipeExists(ctx, resourceName, &pipe),
-					resource.TestCheckResourceAttrPair(resourceName, "source", "aws_sqs_queue.source", "arn"),
-					resource.TestCheckResourceAttrPair(resourceName, "target", "aws_batch_job_queue.test", "arn"),
-					resource.TestCheckResourceAttrPair(resourceName, "target_parameters.0.batch_target.0.job_definition", "aws_batch_job_definition.test", "arn"),
-					resource.TestCheckResourceAttr(resourceName, "target_parameters.0.batch_target.0.job_name", name),
-					resource.TestCheckResourceAttr(resourceName, "target_parameters.0.batch_target.0.retry_strategy.0.attempts", fmt.Sprintf("%d", attempts)),
-					resource.TestCheckResourceAttr(resourceName, "target_parameters.0.batch_target.0.array_properties.0.size", fmt.Sprintf("%d", size)),
-					resource.TestCheckResourceAttr(resourceName, "target_parameters.0.batch_target.0.parameters.0.key", parameterKey),
-					resource.TestCheckResourceAttr(resourceName, "target_parameters.0.batch_target.0.parameters.0.value", parameterValue),
-					resource.TestCheckResourceAttr(resourceName, "target_parameters.0.batch_target.0.depends_on.0.job_id", name),
-					resource.TestCheckResourceAttr(resourceName, "target_parameters.0.batch_target.0.depends_on.0.type", "SEQUENTIAL"),
-					resource.TestCheckResourceAttr(resourceName, "target_parameters.0.batch_target.0.container_overrides.0.command.0", command),
-					resource.TestCheckResourceAttr(resourceName, "target_parameters.0.batch_target.0.container_overrides.0.environment.0.name", environmentName),
-					resource.TestCheckResourceAttr(resourceName, "target_parameters.0.batch_target.0.container_overrides.0.environment.0.value", environmentValue),
-					resource.TestCheckResourceAttr(resourceName, "target_parameters.0.batch_target.0.container_overrides.0.instance_type", instanceType),
-					resource.TestCheckResourceAttr(resourceName, "target_parameters.0.batch_target.0.container_overrides.0.resource_requirements.0.type", "VCPU"),
-					resource.TestCheckResourceAttr(resourceName, "target_parameters.0.batch_target.0.container_overrides.0.resource_requirements.0.value", "4"),
-				),
-			},
-			{
-				ResourceName:      resourceName,
-				ImportState:       true,
-				ImportStateVerify: true,
-			},
-			{
-				Config: testAccPipeConfig_source_sqs_target_batch_job(
-					name,
-					attemptsModified,
-					sizeModified,
-					parameterKeyModified,
-					parameterValueModified,
-					commandModified,
-					environmentNameModified,
-					environmentValueModified,
-					instanceTypeModified,
-				),
-				Check: resource.ComposeTestCheckFunc(
-					testAccCheckPipeExists(ctx, resourceName, &pipe),
-					resource.TestCheckResourceAttrPair(resourceName, "source", "aws_sqs_queue.source", "arn"),
-					resource.TestCheckResourceAttrPair(resourceName, "target", "aws_batch_job_queue.test", "arn"),
-					resource.TestCheckResourceAttrPair(resourceName, "target_parameters.0.batch_target.0.job_definition", "aws_batch_job_definition.test", "arn"),
-					resource.TestCheckResourceAttr(resourceName, "target_parameters.0.batch_target.0.job_name", name),
-					resource.TestCheckResourceAttr(resourceName, "target_parameters.0.batch_target.0.retry_strategy.0.attempts", fmt.Sprintf("%d", attemptsModified)),
-					resource.TestCheckResourceAttr(resourceName, "target_parameters.0.batch_target.0.array_properties.0.size", fmt.Sprintf("%d", sizeModified)),
-					resource.TestCheckResourceAttr(resourceName, "target_parameters.0.batch_target.0.parameters.0.key", parameterKeyModified),
-					resource.TestCheckResourceAttr(resourceName, "target_parameters.0.batch_target.0.parameters.0.value", parameterValueModified),
-					resource.TestCheckResourceAttr(resourceName, "target_parameters.0.batch_target.0.depends_on.0.job_id", name),
-					resource.TestCheckResourceAttr(resourceName, "target_parameters.0.batch_target.0.depends_on.0.type", "SEQUENTIAL"),
-					resource.TestCheckResourceAttr(resourceName, "target_parameters.0.batch_target.0.container_overrides.0.command.0", commandModified),
-					resource.TestCheckResourceAttr(resourceName, "target_parameters.0.batch_target.0.container_overrides.0.environment.0.name", environmentNameModified),
-					resource.TestCheckResourceAttr(resourceName, "target_parameters.0.batch_target.0.container_overrides.0.environment.0.value", environmentValueModified),
-					resource.TestCheckResourceAttr(resourceName, "target_parameters.0.batch_target.0.container_overrides.0.instance_type", instanceTypeModified),
-					resource.TestCheckResourceAttr(resourceName, "target_parameters.0.batch_target.0.container_overrides.0.resource_requirements.0.type", "VCPU"),
-					resource.TestCheckResourceAttr(resourceName, "target_parameters.0.batch_target.0.container_overrides.0.resource_requirements.0.value", "4"),
-				),
-			},
-			{
-				ResourceName:      resourceName,
-				ImportState:       true,
-				ImportStateVerify: true,
-			},
-		},
-	})
-}
-
-func TestAccPipesPipe_source_sqs_target_event_bridge_event_bus(t *testing.T) {
-	ctx := acctest.Context(t)
-	if testing.Short() {
-		t.Skip("skipping long-running test in short mode")
-	}
-
-	var pipe pipes.DescribePipeOutput
-	name := sdkacctest.RandomWithPrefix(acctest.ResourcePrefix)
-	resourceName := "aws_pipes_pipe.test"
-
-	detailType := sdkacctest.RandomWithPrefix(acctest.ResourcePrefix)
-	source := sdkacctest.RandomWithPrefix(acctest.ResourcePrefix)
-	time := "$.detail.time"
-
-	detailTypeModified := sdkacctest.RandomWithPrefix(acctest.ResourcePrefix)
-	sourceModified := sdkacctest.RandomWithPrefix(acctest.ResourcePrefix)
-	timeModified := "$.detail.timestamp"
-
-	resource.ParallelTest(t, resource.TestCase{
-		PreCheck: func() {
-			acctest.PreCheck(ctx, t)
-			acctest.PreCheckPartitionHasService(t, names.PipesEndpointID)
-			testAccPreCheck(ctx, t)
-		},
-		ErrorCheck:               acctest.ErrorCheck(t, names.PipesEndpointID),
-		ProtoV5ProviderFactories: acctest.ProtoV5ProviderFactories,
-		CheckDestroy:             testAccCheckPipeDestroy(ctx),
-		Steps: []resource.TestStep{
-			{
-				Config: testAccPipeConfig_source_sqs_target_event_bridge_event_bus(
-					name,
-					detailType,
-					source,
-					time,
-				),
-				Check: resource.ComposeTestCheckFunc(
-					testAccCheckPipeExists(ctx, resourceName, &pipe),
-					resource.TestCheckResourceAttrPair(resourceName, "source", "aws_sqs_queue.source", "arn"),
-					resource.TestCheckResourceAttrPair(resourceName, "target", "aws_cloudwatch_event_bus.test", "arn"),
-					resource.TestCheckResourceAttr(resourceName, "target_parameters.0.event_bridge_event_bus.0.detail_type", detailType),
-					resource.TestCheckResourceAttr(resourceName, "target_parameters.0.event_bridge_event_bus.0.endpoint_id", ""),
-					resource.TestCheckResourceAttrPair(resourceName, "target_parameters.0.event_bridge_event_bus.0.resources.0", "aws_sqs_queue.source", "arn"),
-					resource.TestCheckResourceAttr(resourceName, "target_parameters.0.event_bridge_event_bus.0.source", source),
-					resource.TestCheckResourceAttr(resourceName, "target_parameters.0.event_bridge_event_bus.0.time", time),
-				),
-			},
-			{
-				ResourceName:      resourceName,
-				ImportState:       true,
-				ImportStateVerify: true,
-			},
-			{
-				Config: testAccPipeConfig_source_sqs_target_event_bridge_event_bus(
-					name,
-					detailTypeModified,
-					sourceModified,
-					timeModified,
-				),
-				Check: resource.ComposeTestCheckFunc(
-					testAccCheckPipeExists(ctx, resourceName, &pipe),
-					resource.TestCheckResourceAttrPair(resourceName, "source", "aws_sqs_queue.source", "arn"),
-					resource.TestCheckResourceAttrPair(resourceName, "target", "aws_cloudwatch_event_bus.test", "arn"),
-					resource.TestCheckResourceAttr(resourceName, "target_parameters.0.event_bridge_event_bus.0.detail_type", detailTypeModified),
-					resource.TestCheckResourceAttr(resourceName, "target_parameters.0.event_bridge_event_bus.0.endpoint_id", ""),
-					resource.TestCheckResourceAttrPair(resourceName, "target_parameters.0.event_bridge_event_bus.0.resources.0", "aws_sqs_queue.source", "arn"),
-					resource.TestCheckResourceAttr(resourceName, "target_parameters.0.event_bridge_event_bus.0.source", sourceModified),
-					resource.TestCheckResourceAttr(resourceName, "target_parameters.0.event_bridge_event_bus.0.time", timeModified),
-				),
-			},
-			{
-				ResourceName:      resourceName,
-				ImportState:       true,
-				ImportStateVerify: true,
-			},
-		},
-	})
-}
-
-func TestAccPipesPipe_source_sqs_target_http(t *testing.T) {
-	ctx := acctest.Context(t)
-	if testing.Short() {
-		t.Skip("skipping long-running test in short mode")
-	}
-
-	var pipe pipes.DescribePipeOutput
-	name := sdkacctest.RandomWithPrefix(acctest.ResourcePrefix)
-	resourceName := "aws_pipes_pipe.test"
-
-	headerKey := sdkacctest.RandomWithPrefix(acctest.ResourcePrefix)
-	headerValue := sdkacctest.RandomWithPrefix(acctest.ResourcePrefix)
-	queryStringKey := sdkacctest.RandomWithPrefix(acctest.ResourcePrefix)
-	queryStringValue := sdkacctest.RandomWithPrefix(acctest.ResourcePrefix)
-
-	headerKeyModified := sdkacctest.RandomWithPrefix(acctest.ResourcePrefix)
-	headerValueModified := sdkacctest.RandomWithPrefix(acctest.ResourcePrefix)
-	queryStringKeyModified := sdkacctest.RandomWithPrefix(acctest.ResourcePrefix)
-	queryStringValueModified := sdkacctest.RandomWithPrefix(acctest.ResourcePrefix)
-
-	resource.ParallelTest(t, resource.TestCase{
-		PreCheck: func() {
-			acctest.PreCheck(ctx, t)
-			acctest.PreCheckPartitionHasService(t, names.PipesEndpointID)
-			testAccPreCheck(ctx, t)
-		},
-		ErrorCheck:               acctest.ErrorCheck(t, names.PipesEndpointID),
-		ProtoV5ProviderFactories: acctest.ProtoV5ProviderFactories,
-		CheckDestroy:             testAccCheckPipeDestroy(ctx),
-		Steps: []resource.TestStep{
-			{
-				Config: testAccPipeConfig_source_sqs_target_http(
-					name,
-					headerKey,
-					headerValue,
-					queryStringKey,
-					queryStringValue,
-				),
-				Check: resource.ComposeTestCheckFunc(
-					testAccCheckPipeExists(ctx, resourceName, &pipe),
-					resource.TestCheckResourceAttrPair(resourceName, "source", "aws_sqs_queue.source", "arn"),
-					resource.TestCheckResourceAttr(resourceName, "target_parameters.0.http_parameters.0.header.0.key", headerKey),
-					resource.TestCheckResourceAttr(resourceName, "target_parameters.0.http_parameters.0.header.0.value", headerValue),
-					resource.TestCheckResourceAttr(resourceName, "target_parameters.0.http_parameters.0.path_parameters.#", "1"),
-					resource.TestCheckResourceAttr(resourceName, "target_parameters.0.http_parameters.0.query_string.0.key", queryStringKey),
-					resource.TestCheckResourceAttr(resourceName, "target_parameters.0.http_parameters.0.query_string.0.value", queryStringValue),
-				),
-			},
-			{
-				ResourceName:      resourceName,
-				ImportState:       true,
-				ImportStateVerify: true,
-			},
-			{
-				Config: testAccPipeConfig_source_sqs_target_http(
-					name,
-					headerKeyModified,
-					headerValueModified,
-					queryStringKeyModified,
-					queryStringValueModified,
-				),
-				Check: resource.ComposeTestCheckFunc(
-					testAccCheckPipeExists(ctx, resourceName, &pipe),
-					resource.TestCheckResourceAttr(resourceName, "target_parameters.0.http_parameters.0.header.0.key", headerKeyModified),
-					resource.TestCheckResourceAttr(resourceName, "target_parameters.0.http_parameters.0.header.0.value", headerValueModified),
-					resource.TestCheckResourceAttr(resourceName, "target_parameters.0.http_parameters.0.path_parameters.#", "1"),
-					resource.TestCheckResourceAttr(resourceName, "target_parameters.0.http_parameters.0.query_string.0.key", queryStringKeyModified),
-					resource.TestCheckResourceAttr(resourceName, "target_parameters.0.http_parameters.0.query_string.0.value", queryStringValueModified),
-				),
-			},
-			{
-				ResourceName:      resourceName,
-				ImportState:       true,
-				ImportStateVerify: true,
-			},
-		},
-	})
-}
-
-func TestAccPipesPipe_source_sqs_target_lambda_function(t *testing.T) {
-	ctx := acctest.Context(t)
-	if testing.Short() {
-		t.Skip("skipping long-running test in short mode")
-	}
-
-	var pipe pipes.DescribePipeOutput
-	name := sdkacctest.RandomWithPrefix(acctest.ResourcePrefix)
-	resourceName := "aws_pipes_pipe.test"
-
-	invocationType := "REQUEST_RESPONSE"
-	invocationTypeModified := "FIRE_AND_FORGET"
-
-	resource.ParallelTest(t, resource.TestCase{
-		PreCheck: func() {
-			acctest.PreCheck(ctx, t)
-			acctest.PreCheckPartitionHasService(t, names.PipesEndpointID)
-			testAccPreCheck(ctx, t)
-		},
-		ErrorCheck:               acctest.ErrorCheck(t, names.PipesEndpointID),
-		ProtoV5ProviderFactories: acctest.ProtoV5ProviderFactories,
-		CheckDestroy:             testAccCheckPipeDestroy(ctx),
-		Steps: []resource.TestStep{
-			{
-				Config: testAccPipeConfig_source_sqs_target_lambda_function(
-					name,
-					invocationType,
-				),
-				Check: resource.ComposeTestCheckFunc(
-					testAccCheckPipeExists(ctx, resourceName, &pipe),
-					resource.TestCheckResourceAttrPair(resourceName, "source", "aws_sqs_queue.source", "arn"),
-					resource.TestCheckResourceAttrPair(resourceName, "target", "aws_lambda_function.test", "arn"),
-					resource.TestCheckResourceAttr(resourceName, "target_parameters.0.lambda_function.0.invocation_type", invocationType),
-				),
-			},
-			{
-				ResourceName:      resourceName,
-				ImportState:       true,
-				ImportStateVerify: true,
-			},
-			{
-				Config: testAccPipeConfig_source_sqs_target_lambda_function(
-					name,
-					invocationTypeModified,
-				),
-				Check: resource.ComposeTestCheckFunc(
-					testAccCheckPipeExists(ctx, resourceName, &pipe),
-					resource.TestCheckResourceAttrPair(resourceName, "source", "aws_sqs_queue.source", "arn"),
-					resource.TestCheckResourceAttrPair(resourceName, "target", "aws_lambda_function.test", "arn"),
-					resource.TestCheckResourceAttr(resourceName, "target_parameters.0.lambda_function.0.invocation_type", invocationTypeModified),
-				),
-			},
-			{
-				ResourceName:      resourceName,
-				ImportState:       true,
-				ImportStateVerify: true,
-			},
-		},
-	})
-}
-
-func TestAccPipesPipe_source_sqs_target_redshift(t *testing.T) {
-	ctx := acctest.Context(t)
-	if testing.Short() {
-		t.Skip("skipping long-running test in short mode")
-	}
-
-	var pipe pipes.DescribePipeOutput
-	name := sdkacctest.RandomWithPrefix(acctest.ResourcePrefix)
-	resourceName := "aws_pipes_pipe.test"
-
-	withEvent := false
-	withEventModified := true
-
-	resource.ParallelTest(t, resource.TestCase{
-		PreCheck: func() {
-			acctest.PreCheck(ctx, t)
-			acctest.PreCheckPartitionHasService(t, names.PipesEndpointID)
-			testAccPreCheck(ctx, t)
-		},
-		ErrorCheck:               acctest.ErrorCheck(t, names.PipesEndpointID),
-		ProtoV5ProviderFactories: acctest.ProtoV5ProviderFactories,
-		CheckDestroy:             testAccCheckPipeDestroy(ctx),
-		Steps: []resource.TestStep{
-			{
-				Config: testAccPipeConfig_source_sqs_target_redshift(
-					name,
-					withEvent,
-				),
-				Check: resource.ComposeTestCheckFunc(
-					testAccCheckPipeExists(ctx, resourceName, &pipe),
-					resource.TestCheckResourceAttrPair(resourceName, "source", "aws_sqs_queue.source", "arn"),
-					resource.TestCheckResourceAttrPair(resourceName, "target", "aws_redshift_cluster.test", "arn"),
-					resource.TestCheckResourceAttr(resourceName, "target_parameters.0.redshift_data.0.database", "redshiftdb"),
-					resource.TestCheckResourceAttr(resourceName, "target_parameters.0.redshift_data.0.sqls.0", "SELECT * FROM table"),
-					resource.TestCheckResourceAttr(resourceName, "target_parameters.0.redshift_data.0.statement_name", "NewStatement"),
-					resource.TestCheckResourceAttr(resourceName, "target_parameters.0.redshift_data.0.database_user", "someUser"),
-					resource.TestCheckResourceAttrPair(resourceName, "target_parameters.0.redshift_data.0.secret_manager_arn", "aws_secretsmanager_secret_version.test", "arn"),
-					resource.TestCheckResourceAttr(resourceName, "target_parameters.0.redshift_data.0.with_event", fmt.Sprintf("%t", withEvent)),
-				),
-			},
-			{
-				ResourceName:      resourceName,
-				ImportState:       true,
-				ImportStateVerify: true,
-			},
-			{
-				Config: testAccPipeConfig_source_sqs_target_redshift(
-					name,
-					withEventModified,
-				),
-				Check: resource.ComposeTestCheckFunc(
-					testAccCheckPipeExists(ctx, resourceName, &pipe),
-					resource.TestCheckResourceAttrPair(resourceName, "source", "aws_sqs_queue.source", "arn"),
-					resource.TestCheckResourceAttrPair(resourceName, "target", "aws_redshift_cluster.test", "arn"),
-					resource.TestCheckResourceAttr(resourceName, "target_parameters.0.redshift_data.0.database", "redshiftdb"),
-					resource.TestCheckResourceAttr(resourceName, "target_parameters.0.redshift_data.0.sqls.0", "SELECT * FROM table"),
-					resource.TestCheckResourceAttr(resourceName, "target_parameters.0.redshift_data.0.statement_name", "NewStatement"),
-					resource.TestCheckResourceAttr(resourceName, "target_parameters.0.redshift_data.0.database_user", "someUser"),
-					resource.TestCheckResourceAttrPair(resourceName, "target_parameters.0.redshift_data.0.secret_manager_arn", "aws_secretsmanager_secret_version.test", "arn"),
-					resource.TestCheckResourceAttr(resourceName, "target_parameters.0.redshift_data.0.with_event", fmt.Sprintf("%t", withEventModified)),
-				),
-			},
-			{
-				ResourceName:      resourceName,
-				ImportState:       true,
-				ImportStateVerify: true,
-			},
-		},
-	})
-}
-
-func TestAccPipesPipe_source_sqs_target_step_function(t *testing.T) {
-	ctx := acctest.Context(t)
-	if testing.Short() {
-		t.Skip("skipping long-running test in short mode")
-	}
-
-	var pipe pipes.DescribePipeOutput
-	name := sdkacctest.RandomWithPrefix(acctest.ResourcePrefix)
-	resourceName := "aws_pipes_pipe.test"
-
-	invocationType := "REQUEST_RESPONSE"
-	invocationTypeModified := "FIRE_AND_FORGET"
-
-	resource.ParallelTest(t, resource.TestCase{
-		PreCheck: func() {
-			acctest.PreCheck(ctx, t)
-			acctest.PreCheckPartitionHasService(t, names.PipesEndpointID)
-			testAccPreCheck(ctx, t)
-		},
-		ErrorCheck:               acctest.ErrorCheck(t, names.PipesEndpointID),
-		ProtoV5ProviderFactories: acctest.ProtoV5ProviderFactories,
-		CheckDestroy:             testAccCheckPipeDestroy(ctx),
-		Steps: []resource.TestStep{
-			{
-				Config: testAccPipeConfig_source_sqs_target_step_function(
-					name,
-					invocationType,
-				),
-				Check: resource.ComposeTestCheckFunc(
-					testAccCheckPipeExists(ctx, resourceName, &pipe),
-					resource.TestCheckResourceAttrPair(resourceName, "source", "aws_sqs_queue.source", "arn"),
-					resource.TestCheckResourceAttrPair(resourceName, "target", "aws_sfn_state_machine.test", "arn"),
-					resource.TestCheckResourceAttr(resourceName, "target_parameters.0.step_function.0.invocation_type", invocationType),
-				),
-			},
-			{
-				ResourceName:      resourceName,
-				ImportState:       true,
-				ImportStateVerify: true,
-			},
-			{
-				Config: testAccPipeConfig_source_sqs_target_step_function(
-					name,
-					invocationTypeModified,
-				),
-				Check: resource.ComposeTestCheckFunc(
-					testAccCheckPipeExists(ctx, resourceName, &pipe),
-					resource.TestCheckResourceAttrPair(resourceName, "source", "aws_sqs_queue.source", "arn"),
-					resource.TestCheckResourceAttrPair(resourceName, "target", "aws_sfn_state_machine.test", "arn"),
-					resource.TestCheckResourceAttr(resourceName, "target_parameters.0.step_function.0.invocation_type", invocationTypeModified),
-				),
-			},
-			{
-				ResourceName:      resourceName,
-				ImportState:       true,
-				ImportStateVerify: true,
-			},
-		},
-	})
-}
-
-func TestAccPipesPipe_source_sqs_target_ecs_task(t *testing.T) {
-	ctx := acctest.Context(t)
-	if testing.Short() {
-		t.Skip("skipping long-running test in short mode")
-	}
-
-	var pipe pipes.DescribePipeOutput
-	name := sdkacctest.RandomWithPrefix(acctest.ResourcePrefix)
-	resourceName := "aws_pipes_pipe.test"
-
-	enableEcsManagedTags := true
-	enableExecuteCommand := false
-	launchType := "FARGATE"
-	propagateTags := "TASK_DEFINITION"
-	referenceId := sdkacctest.RandomWithPrefix(acctest.ResourcePrefix)
-	taskCount := 1
-	tagKey := sdkacctest.RandomWithPrefix(acctest.ResourcePrefix)
-	tagValue := sdkacctest.RandomWithPrefix(acctest.ResourcePrefix)
-
-	enableEcsManagedTagsModified := false
-	enableExecuteCommandModified := true
-	referenceIdModified := sdkacctest.RandomWithPrefix(acctest.ResourcePrefix)
-	taskCountModified := 2
-	tagKeyModified := sdkacctest.RandomWithPrefix(acctest.ResourcePrefix)
-	tagValueModified := sdkacctest.RandomWithPrefix(acctest.ResourcePrefix)
-
-	resource.ParallelTest(t, resource.TestCase{
-		PreCheck: func() {
-			acctest.PreCheck(ctx, t)
-			acctest.PreCheckPartitionHasService(t, names.PipesEndpointID)
-			testAccPreCheck(ctx, t)
-		},
-		ErrorCheck:               acctest.ErrorCheck(t, names.PipesEndpointID),
-		ProtoV5ProviderFactories: acctest.ProtoV5ProviderFactories,
-		CheckDestroy:             testAccCheckPipeDestroy(ctx),
-		Steps: []resource.TestStep{
-			{
-				Config: testAccPipeConfig_source_sqs_target_ecs_task(
-					name,
-					enableEcsManagedTags,
-					enableExecuteCommand,
-					launchType,
-					propagateTags,
-					referenceId,
-					taskCount,
-					tagKey,
-					tagValue,
-				),
-				Check: resource.ComposeTestCheckFunc(
-					testAccCheckPipeExists(ctx, resourceName, &pipe),
-					resource.TestCheckResourceAttrPair(resourceName, "source", "aws_sqs_queue.source", "arn"),
-					resource.TestCheckResourceAttrPair(resourceName, "target", "aws_ecs_cluster.test", "id"),
-					resource.TestCheckResourceAttrPair(resourceName, "target_parameters.0.ecs_task.0.task_definition_arn", "aws_ecs_task_definition.task", "arn"),
-					resource.TestCheckResourceAttr(resourceName, "target_parameters.0.ecs_task.0.enable_ecs_managed_tags", fmt.Sprintf("%t", enableEcsManagedTags)),
-					resource.TestCheckResourceAttr(resourceName, "target_parameters.0.ecs_task.0.enable_execute_command", fmt.Sprintf("%t", enableExecuteCommand)),
-					resource.TestCheckNoResourceAttr(resourceName, "target_parameters.0.ecs_task.0.group"),
-					resource.TestCheckResourceAttr(resourceName, "target_parameters.0.ecs_task.0.launch_type", launchType),
-					resource.TestCheckNoResourceAttr(resourceName, "target_parameters.0.ecs_task.0.network_configuration.0.aws_vpc_configuration.0.assign_public_ip"),
-					resource.TestCheckResourceAttr(resourceName, "target_parameters.0.ecs_task.0.network_configuration.0.aws_vpc_configuration.0.security_groups.#", "1"),
-					resource.TestCheckResourceAttr(resourceName, "target_parameters.0.ecs_task.0.network_configuration.0.aws_vpc_configuration.0.subnets.#", "2"),
-					resource.TestCheckResourceAttr(resourceName, "target_parameters.0.ecs_task.0.propagate_tags", propagateTags),
-					resource.TestCheckResourceAttr(resourceName, "target_parameters.0.ecs_task.0.reference_id", referenceId),
-					resource.TestCheckResourceAttr(resourceName, "target_parameters.0.ecs_task.0.task_count", fmt.Sprintf("%d", taskCount)),
-					resource.TestCheckResourceAttr(resourceName, "target_parameters.0.ecs_task.0.tags.0.key", tagKey),
-					resource.TestCheckResourceAttr(resourceName, "target_parameters.0.ecs_task.0.tags.0.value", tagValue),
-					resource.TestCheckNoResourceAttr(resourceName, "target_parameters.0.ecs_task.0.overrides"),
-				),
-			},
-			{
-				ResourceName:      resourceName,
-				ImportState:       true,
-				ImportStateVerify: true,
-			},
-			{
-				Config: testAccPipeConfig_source_sqs_target_ecs_task(
-					name,
-					enableEcsManagedTagsModified,
-					enableExecuteCommandModified,
-					launchType,
-					propagateTags,
-					referenceIdModified,
-					taskCountModified,
-					tagKeyModified,
-					tagValueModified,
-				),
-				Check: resource.ComposeTestCheckFunc(
-					testAccCheckPipeExists(ctx, resourceName, &pipe),
-					resource.TestCheckResourceAttrPair(resourceName, "source", "aws_sqs_queue.source", "arn"),
-					resource.TestCheckResourceAttrPair(resourceName, "target", "aws_ecs_cluster.test", "id"),
-					resource.TestCheckResourceAttrPair(resourceName, "target_parameters.0.ecs_task.0.task_definition_arn", "aws_ecs_task_definition.task", "arn"),
-					resource.TestCheckResourceAttr(resourceName, "target_parameters.0.ecs_task.0.enable_ecs_managed_tags", fmt.Sprintf("%t", enableEcsManagedTagsModified)),
-					resource.TestCheckResourceAttr(resourceName, "target_parameters.0.ecs_task.0.enable_execute_command", fmt.Sprintf("%t", enableExecuteCommandModified)),
-					resource.TestCheckNoResourceAttr(resourceName, "target_parameters.0.ecs_task.0.group"),
-					resource.TestCheckResourceAttr(resourceName, "target_parameters.0.ecs_task.0.launch_type", launchType),
-					resource.TestCheckNoResourceAttr(resourceName, "target_parameters.0.ecs_task.0.network_configuration.0.aws_vpc_configuration.0.assign_public_ip"),
-					resource.TestCheckResourceAttr(resourceName, "target_parameters.0.ecs_task.0.network_configuration.0.aws_vpc_configuration.0.security_groups.#", "1"),
-					resource.TestCheckResourceAttr(resourceName, "target_parameters.0.ecs_task.0.network_configuration.0.aws_vpc_configuration.0.subnets.#", "2"),
-					resource.TestCheckResourceAttr(resourceName, "target_parameters.0.ecs_task.0.propagate_tags", propagateTags),
-					resource.TestCheckResourceAttr(resourceName, "target_parameters.0.ecs_task.0.reference_id", referenceIdModified),
-					resource.TestCheckResourceAttr(resourceName, "target_parameters.0.ecs_task.0.task_count", fmt.Sprintf("%d", taskCountModified)),
-					resource.TestCheckResourceAttr(resourceName, "target_parameters.0.ecs_task.0.tags.0.key", tagKeyModified),
-					resource.TestCheckResourceAttr(resourceName, "target_parameters.0.ecs_task.0.tags.0.value", tagValueModified),
-					resource.TestCheckNoResourceAttr(resourceName, "target_parameters.0.ecs_task.0.overrides"),
-				),
-			},
-			{
-				ResourceName:      resourceName,
-				ImportState:       true,
-				ImportStateVerify: true,
-			},
-		},
-	})
-}
-
-func TestAccPipesPipe_targetParameters_inputTemplate(t *testing.T) {
-	ctx := acctest.Context(t)
-	if testing.Short() {
-		t.Skip("skipping long-running test in short mode")
-	}
-
-	var pipe pipes.DescribePipeOutput
-	name := sdkacctest.RandomWithPrefix(acctest.ResourcePrefix)
-	resourceName := "aws_pipes_pipe.test"
-
-	resource.ParallelTest(t, resource.TestCase{
-		PreCheck: func() {
-			acctest.PreCheck(ctx, t)
-			acctest.PreCheckPartitionHasService(t, names.PipesEndpointID)
-			testAccPreCheck(ctx, t)
-		},
-		ErrorCheck:               acctest.ErrorCheck(t, names.PipesEndpointID),
-		ProtoV5ProviderFactories: acctest.ProtoV5ProviderFactories,
-		CheckDestroy:             testAccCheckPipeDestroy(ctx),
-		Steps: []resource.TestStep{
-			{
-				Config: testAccPipeConfig_targetParameters_inputTemplate(name, "$.first"),
-				Check: resource.ComposeTestCheckFunc(
-					testAccCheckPipeExists(ctx, resourceName, &pipe),
-					resource.TestCheckResourceAttr(resourceName, "target_parameters.0.input_template", "$.first"),
-				),
-			},
-			{
-				ResourceName:      resourceName,
-				ImportState:       true,
-				ImportStateVerify: true,
-			},
-			{
-				Config: testAccPipeConfig_targetParameters_inputTemplate(name, "$.second"),
-				Check: resource.ComposeTestCheckFunc(
-					testAccCheckPipeExists(ctx, resourceName, &pipe),
-					resource.TestCheckResourceAttr(resourceName, "target_parameters.0.input_template", "$.second"),
-				),
-			},
-			{
-				ResourceName:      resourceName,
-				ImportState:       true,
-				ImportStateVerify: true,
-			},
-			{
-				Config: testAccPipeConfig_basic(name),
-				Check: resource.ComposeTestCheckFunc(
-					testAccCheckPipeExists(ctx, resourceName, &pipe),
-					resource.TestCheckNoResourceAttr(resourceName, "target_parameters.0.input_template"),
-				),
-			},
-			{
-				ResourceName:      resourceName,
-				ImportState:       true,
-				ImportStateVerify: true,
-			},
-		},
-	})
-}
-
-func testAccCheckPipeDestroy(ctx context.Context) resource.TestCheckFunc {
-	return func(s *terraform.State) error {
-		conn := acctest.Provider.Meta().(*conns.AWSClient).PipesClient()
 
 		for _, rs := range s.RootModule().Resources {
 			if rs.Type != "aws_pipes_pipe" {
@@ -1812,9 +733,10 @@
 			return create.Error(names.Pipes, create.ErrActionCheckingExistence, tfpipes.ResNamePipe, name, errors.New("not set"))
 		}
 
-		conn := acctest.Provider.Meta().(*conns.AWSClient).PipesClient()
+		conn := acctest.Provider.Meta().(*conns.AWSClient).PipesClient(ctx)
 
 		output, err := tfpipes.FindPipeByName(ctx, conn, rs.Primary.ID)
+
 		if err != nil {
 			return err
 		}
@@ -1826,7 +748,7 @@
 }
 
 func testAccPreCheck(ctx context.Context, t *testing.T) {
-	conn := acctest.Provider.Meta().(*conns.AWSClient).PipesClient()
+	conn := acctest.Provider.Meta().(*conns.AWSClient).PipesClient(ctx)
 
 	input := &pipes.ListPipesInput{}
 	_, err := conn.ListPipes(ctx, input)
@@ -1909,545 +831,6 @@
 resource "aws_sqs_queue" "target" {}
 `
 
-const testAccPipeConfig_base_deadletter = `
-resource "aws_iam_role_policy" "deadletter" {
-  role = aws_iam_role.test.id
-  policy = jsonencode({
-    Version = "2012-10-17"
-    Statement = [
-      {
-        Effect = "Allow"
-        Action = [
-          "sqs:*"
-        ],
-        Resource = [
-          aws_sqs_queue.deadletter.arn
-        ]
-      },
-    ]
-  })
-}
-
-resource "aws_sqs_queue" "deadletter" {}`
-
-func testAccPipeConfig_base_kafka(name string) string {
-	return acctest.ConfigCompose(acctest.ConfigVPCWithSubnets(name, 2), fmt.Sprintf(`
-resource "aws_iam_role_policy" "test" {
-  role = aws_iam_role.test.name
-
-  policy = <<EOF
-{
-  "Version": "2012-10-17",
-  "Statement": [
-    {
-      "Effect": "Allow",
-      "Action": [
-        "kafka:DescribeCluster",
-        "kafka:GetBootstrapBrokers",
-        "ec2:CreateNetworkInterface",
-        "ec2:DeleteNetworkInterface",
-        "ec2:DescribeNetworkInterfaces",
-        "ec2:DescribeSecurityGroups",
-        "ec2:DescribeSubnets",
-        "ec2:DescribeVpcs",
-        "logs:CreateLogGroup",
-        "logs:CreateLogStream",
-        "logs:PutLogEvents"
-      ],
-      "Resource": "*"
-    }
-  ]
-}
-EOF
-}
-
-resource "aws_security_group" "test" {
-  name   = %[1]q
-  vpc_id = aws_vpc.test.id
-
-  tags = {
-    Name = %[1]q
-  }
-}
-`, name))
-}
-
-func testAccPipeConfig_base_activeMQ(name string) string {
-	return fmt.Sprintf(`
-resource "aws_iam_role_policy" "test" {
-  role = aws_iam_role.test.name
-
-  policy = <<EOF
-{
-  "Version": "2012-10-17",
-  "Statement": [
-    {
-      "Effect": "Allow",
-      "Action": [
-        "mq:DescribeBroker",
-        "secretsmanager:GetSecretValue",
-        "ec2:CreateNetworkInterface",
-        "ec2:DescribeNetworkInterfaces",
-        "ec2:DescribeVpcs",
-        "ec2:DeleteNetworkInterface",
-        "ec2:DescribeSubnets",
-        "ec2:DescribeSecurityGroups",
-        "logs:CreateLogGroup",
-        "logs:CreateLogStream",
-        "logs:PutLogEvents"
-      ],
-      "Resource": "*"
-    }
-  ]
-}
-EOF
-}
-
-resource "aws_security_group" "test" {
-  name = %[1]q
-
-  ingress {
-    from_port   = 61617
-    to_port     = 61617
-    protocol    = "tcp"
-    cidr_blocks = ["0.0.0.0/0"]
-  }
-
-  tags = {
-    Name = %[1]q
-  }
-}
-
-resource "aws_mq_broker" "test" {
-  broker_name             = %[1]q
-  engine_type             = "ActiveMQ"
-  engine_version          = "5.15.0"
-  host_instance_type      = "mq.t2.micro"
-  security_groups         = [aws_security_group.test.id]
-  authentication_strategy = "simple"
-  storage_type            = "efs"
-
-  logs {
-    general = true
-  }
-
-  user {
-    username = "Test"
-    password = "TestTest1234"
-  }
-
-  publicly_accessible = true
-}
-
-resource "aws_secretsmanager_secret" "test" {
-  name = %[1]q
-}
-
-resource "aws_secretsmanager_secret_version" "test" {
-  secret_id     = aws_secretsmanager_secret.test.id
-  secret_string = jsonencode({ username = "Test", password = "TestTest1234" })
-}
-`, name)
-}
-
-func testAccPipeConfig_base_rabbitMQ(name string) string {
-	return fmt.Sprintf(`
-resource "aws_iam_role_policy" "test" {
-  role = aws_iam_role.test.name
-
-  policy = <<EOF
-{
-  "Version": "2012-10-17",
-  "Statement": [
-    {
-      "Effect": "Allow",
-      "Action": [
-        "mq:DescribeBroker",
-        "secretsmanager:GetSecretValue",
-        "ec2:CreateNetworkInterface",
-        "ec2:DescribeNetworkInterfaces",
-        "ec2:DescribeVpcs",
-        "ec2:DeleteNetworkInterface",
-        "ec2:DescribeSubnets",
-        "ec2:DescribeSecurityGroups",
-        "logs:CreateLogGroup",
-        "logs:CreateLogStream",
-        "logs:PutLogEvents"
-      ],
-      "Resource": "*"
-    }
-  ]
-}
-EOF
-}
-
-resource "aws_mq_broker" "test" {
-  broker_name             = %[1]q
-  engine_type             = "RabbitMQ"
-  engine_version          = "3.8.11"
-  host_instance_type      = "mq.t3.micro"
-  authentication_strategy = "simple"
-
-  logs {
-    general = true
-  }
-
-  user {
-    username = "Test"
-    password = "TestTest1234"
-  }
-
-  publicly_accessible = true
-}
-
-resource "aws_secretsmanager_secret" "test" {
-  name = %[1]q
-}
-
-resource "aws_secretsmanager_secret_version" "test" {
-  secret_id     = aws_secretsmanager_secret.test.id
-  secret_string = jsonencode({ username = "Test", password = "TestTest1234" })
-}
-`, name)
-}
-
-func testAccPipeConfig_base_batch(name string) string {
-	return acctest.ConfigCompose(
-		acctest.ConfigVPCWithSubnets(name, 2),
-		fmt.Sprintf(`
-data "aws_partition" "current" {}
-
-resource "aws_iam_role" "ecs_iam_role" {
-  name = "ecs_%[1]s"
-
-  assume_role_policy = <<EOF
-{
-  "Version": "2012-10-17",
-  "Statement": [
-    {
-      "Action": "sts:AssumeRole",
-      "Effect": "Allow",
-      "Principal": {
-        "Service": "ec2.${data.aws_partition.current.dns_suffix}"
-      }
-    }
-  ]
-}
-EOF
-}
-
-resource "aws_iam_role_policy_attachment" "ecs_policy_attachment" {
-  role       = aws_iam_role.ecs_iam_role.name
-  policy_arn = "arn:${data.aws_partition.current.partition}:iam::aws:policy/service-role/AmazonEC2ContainerServiceforEC2Role"
-}
-
-resource "aws_iam_instance_profile" "iam_instance_profile" {
-  name = "ecs_%[1]s"
-  role = aws_iam_role.ecs_iam_role.name
-}
-
-resource "aws_iam_role" "batch_iam_role" {
-  name = "batch_%[1]s"
-
-  assume_role_policy = <<EOF
-{
-    "Version": "2012-10-17",
-    "Statement": [
-    {
-        "Action": "sts:AssumeRole",
-        "Effect": "Allow",
-        "Principal": {
-          "Service": "batch.${data.aws_partition.current.dns_suffix}"
-        }
-    }
-    ]
-}
-EOF
-}
-
-resource "aws_iam_role_policy_attachment" "batch_policy_attachment" {
-  role       = aws_iam_role.batch_iam_role.name
-  policy_arn = "arn:${data.aws_partition.current.partition}:iam::aws:policy/service-role/AWSBatchServiceRole"
-}
-
-resource "aws_batch_compute_environment" "test" {
-  compute_environment_name = "%[1]s"
-
-  compute_resources {
-    instance_role = aws_iam_instance_profile.iam_instance_profile.arn
-
-    instance_type = [
-      "c4.large",
-    ]
-
-    max_vcpus = 16
-    min_vcpus = 0
-
-    security_group_ids = [
-      aws_security_group.test.id,
-    ]
-
-    subnets = aws_subnet.test[*].id
-
-    type = "EC2"
-  }
-
-  service_role = aws_iam_role.batch_iam_role.arn
-  type         = "MANAGED"
-  depends_on   = [aws_iam_role_policy_attachment.batch_policy_attachment]
-}
-
-resource "aws_batch_job_queue" "test" {
-  name                 = "%[1]s"
-  state                = "ENABLED"
-  priority             = 1
-  compute_environments = [aws_batch_compute_environment.test.arn]
-}
-
-resource "aws_batch_job_definition" "test" {
-  name = "%[1]s"
-  type = "container"
-
-  container_properties = <<CONTAINER_PROPERTIES
-{
-  "command": ["ls", "-la"],
-  "image": "busybox",
-  "memory": 512,
-  "vcpus": 1,
-  "volumes": [ ],
-  "environment": [ ],
-  "mountPoints": [ ],
-  "ulimits": [ ]
-}
-CONTAINER_PROPERTIES
-}
-`, name),
-	)
-}
-
-func testAccPipeConfig_base_ecs(name string) string {
-	return acctest.ConfigCompose(
-		acctest.ConfigVPCWithSubnets(name, 2),
-		acctest.ConfigLatestAmazonLinuxHVMEBSAMI(),
-		fmt.Sprintf(`
-resource "aws_iam_role_policy" "test" {
-  name = %[1]q
-  role = aws_iam_role.test.id
-
-  policy = <<EOF
-{
-  "Version": "2012-10-17",
-  "Statement": [{
-    "Effect": "Allow",
-    "Action": ["ecs:RunTask"],
-    "Resource": ["*"]
-  }]
-}
-EOF
-}
-
-resource "aws_ecs_cluster" "test" {
-  name = %[1]q
-}
-
-resource "aws_ecs_task_definition" "task" {
-  family                   = %[1]q
-  cpu                      = 256
-  memory                   = 512
-  requires_compatibilities = ["FARGATE"]
-  network_mode             = "awsvpc"
-
-  container_definitions = <<EOF
-[
-  {
-    "name": "first",
-    "image": "service-first",
-    "cpu": 10,
-    "memory": 512,
-    "essential": true
-  }
-]
-EOF
-}
-
-data "aws_partition" "current" {}
-
-resource "aws_launch_template" "test" {
-  name          = %[1]q
-  image_id      = data.aws_ami.amzn-ami-minimal-hvm-ebs.id
-  instance_type = "t2.micro"
-}
-`, name))
-}
-
-func testAccPipeConfig_base_http(name string) string {
-	return fmt.Sprintf(`
-resource "aws_api_gateway_rest_api" "test" {
-  name = %[1]q
-  body = jsonencode({
-    openapi = "3.0.1"
-    info = {
-      title   = "example"
-      version = "1.0"
-    }
-    paths = {
-      "/" = {
-        get = {
-          x-amazon-apigateway-integration = {
-            httpMethod           = "GET"
-            payloadFormatVersion = "1.0"
-            type                 = "HTTP_PROXY"
-            uri                  = "https://ip-ranges.amazonaws.com"
-          }
-        }
-      }
-    }
-  })
-}
-
-resource "aws_api_gateway_deployment" "test" {
-  rest_api_id = aws_api_gateway_rest_api.test.id
-
-  triggers = {
-    redeployment = sha1(jsonencode(aws_api_gateway_rest_api.test.body))
-  }
-
-  lifecycle {
-    create_before_destroy = true
-  }
-}
-
-resource "aws_api_gateway_stage" "test" {
-  deployment_id = aws_api_gateway_deployment.test.id
-  rest_api_id   = aws_api_gateway_rest_api.test.id
-  stage_name    = "test"
-}
-
-data "aws_partition" "current" {}
-`, name)
-}
-
-func testAccPipeConfig_base_lambda(name string) string {
-	return fmt.Sprintf(`
-resource "aws_lambda_function" "test" {
-  function_name    = %[1]q
-  filename         = "test-fixtures/lambdatest.zip"
-  source_code_hash = filebase64sha256("test-fixtures/lambdatest.zip")
-  role             = aws_iam_role.lambda.arn
-  handler          = "exports.example"
-  runtime          = "nodejs16.x"
-}
-
-resource "aws_iam_role" "lambda" {
-  name = %[1]q
-
-  assume_role_policy = <<EOF
-{
-  "Version": "2012-10-17",
-  "Statement": [
-    {
-      "Action": "sts:AssumeRole",
-      "Principal": {
-        "Service": "lambda.${data.aws_partition.current.dns_suffix}"
-      },
-      "Effect": "Allow",
-      "Sid": ""
-    }
-  ]
-}
-EOF
-}
-
-data "aws_partition" "current" {}
-`, name)
-}
-
-func testAccPipeConfig_base_redshift(name string) string {
-	return acctest.ConfigCompose(acctest.ConfigVPCWithSubnets(name, 2), fmt.Sprintf(`
-data "aws_partition" "current" {}
-
-resource "aws_redshift_subnet_group" "test" {
-  name       = %[1]q
-  subnet_ids = aws_subnet.test[*].id
-}
-
-resource "aws_internet_gateway" "test" {
-  vpc_id = aws_vpc.test.id
-
-  tags = {
-    Name = %[1]q
-  }
-}
-
-resource "aws_redshift_cluster" "test" {
-  cluster_identifier                  = %[1]q
-  cluster_subnet_group_name           = aws_redshift_subnet_group.test.name
-  database_name                       = "test"
-  master_username                     = "tfacctest"
-  master_password                     = "Mustbe8characters"
-  node_type                           = "dc2.large"
-  automated_snapshot_retention_period = 0
-  allow_version_upgrade               = false
-  skip_final_snapshot                 = true
-
-  depends_on = [aws_internet_gateway.test, aws_subnet.test, aws_vpc.test]
-}
-
-resource "aws_secretsmanager_secret" "test" {
-  name = %[1]q
-}
-
-resource "aws_secretsmanager_secret_version" "test" {
-  secret_id     = aws_secretsmanager_secret.test.id
-  secret_string = jsonencode({ password = "Mustbe8characters" })
-}
-`, name))
-}
-
-func testAccPipeConfig_base_step_function(name string) string {
-	return fmt.Sprintf(`
-resource "aws_sfn_state_machine" "test" {
-  name     = "my-state-machine"
-  role_arn = aws_iam_role.function.arn
-
-  definition = <<EOF
-	  {
-		"Comment": "A Hello World example of the Amazon States Language using an AWS Lambda Function",
-		"StartAt": "HelloWorld",
-		"States": {
-		  "HelloWorld": {
-			"Type": "Pass",
-			"End": true
-		  }
-		}
-	  }
-	  EOF
-}
-
-resource "aws_iam_role" "function" {
-  name = %[1]q
-
-  assume_role_policy = <<EOF
-{
-  "Version": "2012-10-17",
-  "Statement": [
-    {
-      "Action": "sts:AssumeRole",
-      "Principal": {
-        "Service": "states.${data.aws_partition.current.dns_suffix}"
-      },
-      "Effect": "Allow",
-      "Sid": ""
-    }
-  ]
-}
-EOF
-}
-
-data "aws_partition" "current" {}
-`, name)
-}
-
 func testAccPipeConfig_basic(name string) string {
 	return acctest.ConfigCompose(
 		testAccPipeConfig_base,
@@ -2460,6 +843,9 @@
   role_arn   = aws_iam_role.test.arn
   source     = aws_sqs_queue.source.arn
   target     = aws_sqs_queue.target.arn
+
+  source_parameters {}
+  target_parameters {}
 }
 `, name),
 	)
@@ -2478,6 +864,9 @@
   source     = aws_sqs_queue.source.arn
   target     = aws_sqs_queue.target.arn
 
+  source_parameters {}
+  target_parameters {}
+
   description = %[2]q
 }
 `, name, description),
@@ -2497,20 +886,16 @@
   source     = aws_sqs_queue.source.arn
   target     = aws_sqs_queue.target.arn
 
+  source_parameters {}
+  target_parameters {}
+
   desired_state = %[2]q
 }
 `, name, state),
 	)
 }
 
-func testAccPipeConfig_enrichment(
-	name string,
-	i int,
-	headerKey string,
-	headerValue string,
-	queryStringKey string,
-	queryStringValue string,
-) string {
+func testAccPipeConfig_enrichment(name string, i int) string {
 	return acctest.ConfigCompose(
 		testAccPipeConfig_base,
 		testAccPipeConfig_base_sqsSource,
@@ -2546,35 +931,12 @@
   source     = aws_sqs_queue.source.arn
   target     = aws_sqs_queue.target.arn
 
-  source_parameters {
-	sqs_queue {
-		batch_size 						   = 1
-		maximum_batching_window_in_seconds = 0
-	}
-  }
+  source_parameters {}
+  target_parameters {}
 
   enrichment = aws_cloudwatch_event_api_destination.test[%[2]d].arn
-
-  enrichment_parameters {
-    http_parameters {
-      header_parameters = {
-        %[3]q = %[4]q
-      }
-
-      path_parameter_values = ["parameter1"]
-
-      query_string_parameters = {
-        %[5]q = %[6]q
-      }
-    }
-  }
-}
-`, name,
-			i,
-			headerKey,
-			headerValue,
-			queryStringKey,
-			queryStringValue),
+}
+`, name, i),
 	)
 }
 
@@ -2600,6 +962,8 @@
       }
     }
   }
+
+  target_parameters {}
 }
 `, name, criteria1),
 	)
@@ -2633,8 +997,33 @@
       }
     }
   }
+
+  target_parameters {}
 }
 `, name, criteria1, criteria2),
+	)
+}
+
+func testAccPipeConfig_sourceParameters_filterCriteria0(name string) string {
+	return acctest.ConfigCompose(
+		testAccPipeConfig_base,
+		testAccPipeConfig_base_sqsSource,
+		testAccPipeConfig_base_sqsTarget,
+		fmt.Sprintf(`
+resource "aws_pipes_pipe" "test" {
+  depends_on = [aws_iam_role_policy.source, aws_iam_role_policy.target]
+  name       = %[1]q
+  role_arn   = aws_iam_role.test.arn
+  source     = aws_sqs_queue.source.arn
+  target     = aws_sqs_queue.target.arn
+
+  source_parameters {
+    filter_criteria {}
+  }
+
+  target_parameters {}
+}
+`, name),
 	)
 }
 
@@ -2649,6 +1038,9 @@
   role_arn   = aws_iam_role.test.arn
   source     = aws_sqs_queue.source.arn
   target     = aws_sqs_queue.target.arn
+
+  source_parameters {}
+  target_parameters {}
 }
 `,
 	)
@@ -2666,6 +1058,9 @@
   role_arn    = aws_iam_role.test.arn
   source      = aws_sqs_queue.source.arn
   target      = aws_sqs_queue.target.arn
+
+  source_parameters {}
+  target_parameters {}
 }
 `, namePrefix),
 	)
@@ -2721,6 +1116,9 @@
   role_arn   = aws_iam_role.test2.arn
   source     = aws_sqs_queue.source.arn
   target     = aws_sqs_queue.target.arn
+
+  source_parameters {}
+  target_parameters {}
 }
 `, name),
 	)
@@ -2739,6 +1137,9 @@
   source     = aws_sqs_queue.source.arn
   target     = aws_sqs_queue.target.arn
 
+  source_parameters {}
+  target_parameters {}
+
   tags = {
     %[2]q = %[3]q
   }
@@ -2760,6 +1161,9 @@
   source     = aws_sqs_queue.source.arn
   target     = aws_sqs_queue.target.arn
 
+  source_parameters {}
+  target_parameters {}
+
   tags = {
     %[2]q = %[3]q
     %[4]q = %[5]q
@@ -2769,19 +1173,13 @@
 	)
 }
 
-func testAccPipeConfig_source_sqs_target_sqs(
-	name string,
-	batchSize int,
-	batchingWindow int,
-	dedupeID string,
-	groupID string,
-) string {
+func testAccPipeConfig_target(name string) string {
 	return acctest.ConfigCompose(
 		testAccPipeConfig_base,
 		testAccPipeConfig_base_sqsSource,
 		testAccPipeConfig_base_sqsTarget,
 		fmt.Sprintf(`
-resource "aws_iam_role_policy" "target_fifo" {
+resource "aws_iam_role_policy" "target2" {
   role = aws_iam_role.test.id
   policy = jsonencode({
     Version = "2012-10-17"
@@ -2792,739 +1190,26 @@
           "sqs:SendMessage",
         ],
         Resource = [
-          aws_sqs_queue.target_fifo.arn,
+          aws_sqs_queue.target2.arn,
         ]
       },
     ]
   })
 }
 
-resource "aws_sqs_queue" "target_fifo" {
-  fifo_queue                  = true
-  content_based_deduplication = true
-}
-
-resource "aws_pipes_pipe" "test" {
-  depends_on = [aws_iam_role_policy.source, aws_iam_role_policy.target_fifo]
+resource "aws_sqs_queue" "target2" {}
+
+resource "aws_pipes_pipe" "test" {
+  depends_on = [aws_iam_role_policy.source, aws_iam_role_policy.target2]
   name       = %[1]q
   role_arn   = aws_iam_role.test.arn
   source     = aws_sqs_queue.source.arn
-  target     = aws_sqs_queue.target_fifo.arn
-
-  source_parameters {
-    sqs_queue {
-      batch_size                         = %[2]d
-      maximum_batching_window_in_seconds = %[3]d
-    }
-  }
-
-  target_parameters {
-    sqs_queue {
-      message_deduplication_id = %[4]q
-      message_group_id         = %[5]q
-    }
-  }
-}
-`, name, batchSize, batchingWindow, dedupeID, groupID),
-	)
-}
-
-func testAccPipeConfig_source_kinesis_target_kinesis(
-	name string,
-	batchSize int,
-	batchingWindow int,
-	maxRecordAge int,
-	parallelization int,
-	retries int,
-	partitionKey string,
-) string {
-	return acctest.ConfigCompose(
-		testAccPipeConfig_base,
-		testAccPipeConfig_base_deadletter,
-		fmt.Sprintf(`
-resource "aws_iam_role_policy" "source" {
-  role = aws_iam_role.test.id
-  policy = jsonencode({
-    Version = "2012-10-17"
-    Statement = [
-      {
-        Effect = "Allow"
-        Action = [
-          "kinesis:DescribeStream",
-          "kinesis:DescribeStreamSummary",
-          "kinesis:GetRecords",
-          "kinesis:GetShardIterator",
-          "kinesis:ListShards",
-          "kinesis:ListStreams",
-          "kinesis:SubscribeToShard",
-        ],
-        Resource = [
-          aws_kinesis_stream.source.arn,
-        ]
-      },
-    ]
-  })
-}
-
-resource "aws_kinesis_stream" "source" {
-  name = "source-%[1]s"
-
-  stream_mode_details {
-    stream_mode = "ON_DEMAND"
-  }
-}
-
-resource "aws_iam_role_policy" "target" {
-  role = aws_iam_role.test.id
-  policy = jsonencode({
-    Version = "2012-10-17"
-    Statement = [
-      {
-        Effect = "Allow"
-        Action = [
-          "kinesis:PutRecord",
-        ],
-        Resource = [
-          aws_kinesis_stream.target.arn,
-        ]
-      },
-    ]
-  })
-}
-
-resource "aws_kinesis_stream" "target" {
-  name = "target-%[1]s"
-
-  stream_mode_details {
-    stream_mode = "ON_DEMAND"
-  }
-}
-
-resource "aws_pipes_pipe" "test" {
-  depends_on = [aws_iam_role_policy.source, aws_iam_role_policy.target, aws_iam_role_policy.deadletter, aws_sqs_queue.deadletter]
-  name       = %[1]q
-  role_arn   = aws_iam_role.test.arn
-  source     = aws_kinesis_stream.source.arn
-  target     = aws_kinesis_stream.target.arn
-
-  source_parameters {
-    kinesis_stream {
-      batch_size                         = %[2]d
-      maximum_batching_window_in_seconds = %[3]d
-      maximum_record_age_in_seconds      = %[4]d
-      parallelization_factor             = %[5]d
-      maximum_retry_attempts             = %[6]d
-      on_partial_batch_item_failure      = "AUTOMATIC_BISECT"
-      starting_position                  = "AT_TIMESTAMP"
-      starting_position_timestamp        = "2023-01-01T00:00:00Z"
-
-      dead_letter_config {
-        arn = aws_sqs_queue.deadletter.arn
-      }
-    }
-  }
-
-  target_parameters {
-    kinesis_stream {
-      partition_key = %[7]q
-    }
-  }
-}
-`, name,
-			batchSize,
-			batchingWindow,
-			maxRecordAge,
-			parallelization,
-			retries,
-			partitionKey,
-		),
-	)
-}
-
-func testAccPipeConfig_source_dynamo_target_cloudwatch_logs(
-	name string,
-	batchSize int,
-	batchingWindow int,
-	maxRecordAge int,
-	parallelization int,
-	retries int,
-) string {
-	return acctest.ConfigCompose(
-		testAccPipeConfig_base,
-		testAccPipeConfig_base_deadletter,
-		fmt.Sprintf(`
-resource "aws_iam_role_policy" "source" {
-  role = aws_iam_role.test.id
-  policy = jsonencode({
-    Version = "2012-10-17"
-    Statement = [
-      {
-        Effect = "Allow"
-        Action = [
-          "dynamodb:DescribeStream",
-          "dynamodb:GetRecords",
-          "dynamodb:GetShardIterator",
-          "dynamodb:ListStreams",
-        ],
-        Resource = [
-		  aws_dynamodb_table.source.stream_arn,
-		  "${aws_dynamodb_table.source.stream_arn}/*"
-        ]
-      },
-    ]
-  })
-}
-
-resource "aws_dynamodb_table" "source" {
-  name             = %[1]q
-  billing_mode     = "PAY_PER_REQUEST"
-  hash_key         = "PK"
-  range_key        = "SK"
-  stream_enabled   = true
-  stream_view_type = "NEW_AND_OLD_IMAGES"
-
-  attribute {
-    name = "PK"
-    type = "S"
-  }
-
-  attribute {
-    name = "SK"
-    type = "S"
-  }
-}
-
-resource "aws_cloudwatch_log_group" "target" {
-  name = %[1]q
-}
-
-resource "aws_cloudwatch_log_stream" "target" {
-  name           = %[1]q
-  log_group_name = aws_cloudwatch_log_group.target.name
-}
-
-resource "aws_iam_role_policy" "target" {
-  role = aws_iam_role.test.id
-  policy = jsonencode({
-    Version = "2012-10-17"
-    Statement = [
-      {
-        Effect = "Allow"
-        Action = [
-          "logs:PutLogEvents",
-        ],
-        Resource = [
-          aws_cloudwatch_log_stream.target.arn,
-        ]
-      },
-    ]
-  })
-}
-
-resource "aws_pipes_pipe" "test" {
-  depends_on = [aws_iam_role_policy.source, aws_iam_role_policy.target, aws_iam_role_policy.deadletter, aws_sqs_queue.deadletter]
-  name       = %[1]q
-  role_arn   = aws_iam_role.test.arn
-  source     = aws_dynamodb_table.source.stream_arn
-  target     = aws_cloudwatch_log_group.target.arn
-
-  source_parameters {
-    dynamo_db_stream {
-      batch_size                         = %[2]d
-      maximum_batching_window_in_seconds = %[3]d
-      maximum_record_age_in_seconds      = %[4]d
-      parallelization_factor             = %[5]d
-      maximum_retry_attempts             = %[6]d
-      on_partial_batch_item_failure      = "AUTOMATIC_BISECT"
-      starting_position                  = "TRIM_HORIZON"
-
-      dead_letter_config {
-        arn = aws_sqs_queue.deadletter.arn
-      }
-    }
-  }
-
-  target_parameters {
-    cloudwatch_logs {
-      log_stream_name = %[1]q
-      timestamp       = "$.detail.timestamp"
-    }
-  }
-}
-`, name,
-			batchSize,
-			batchingWindow,
-			maxRecordAge,
-			parallelization,
-			retries),
-	)
-}
-
-func testAccPipeConfig_source_active_mq_target_sqs(
-	name string,
-	batchSize int,
-	batchingWindow int,
-) string {
-	return acctest.ConfigCompose(
-		testAccPipeConfig_base,
-		testAccPipeConfig_base_activeMQ(name),
-		testAccPipeConfig_base_sqsTarget,
-		fmt.Sprintf(`
-resource "aws_pipes_pipe" "test" {
-  depends_on  = [aws_iam_role_policy.test, aws_iam_role_policy.target]
-  name_prefix = %[1]q
-  role_arn    = aws_iam_role.test.arn
-  source      = aws_mq_broker.test.arn
-  target      = aws_sqs_queue.target.arn
-
-  source_parameters {
-    active_mq_broker {
-      batch_size                         = %[2]d
-      maximum_batching_window_in_seconds = %[3]d
-      queue                              = "test"
-
-      credentials {
-        basic_auth = aws_secretsmanager_secret_version.test.arn
-      }
-    }
-  }
-}
-`, name, batchSize, batchingWindow),
-	)
-}
-
-func testAccPipeConfig_source_rabbit_mq_target_sqs(
-	name string,
-	batchSize int,
-	batchingWindow int,
-) string {
-	return acctest.ConfigCompose(
-		testAccPipeConfig_base,
-		testAccPipeConfig_base_rabbitMQ(name),
-		testAccPipeConfig_base_sqsTarget,
-		fmt.Sprintf(`
-resource "aws_pipes_pipe" "test" {
-  depends_on  = [aws_iam_role_policy.test, aws_iam_role_policy.target]
-  name_prefix = %[1]q
-  role_arn    = aws_iam_role.test.arn
-  source      = aws_mq_broker.test.arn
-  target      = aws_sqs_queue.target.arn
-
-  source_parameters {
-    rabbit_mq_broker {
-      batch_size                         = %[2]d
-      maximum_batching_window_in_seconds = %[3]d
-      queue                              = "test"
-      virtual_host                       = "/vhost"
-
-      credentials {
-        basic_auth = aws_secretsmanager_secret_version.test.arn
-      }
-    }
-  }
-}
-`, name, batchSize, batchingWindow),
-	)
-}
-
-func testAccPipeConfig_source_managed_streaming_kafka_target_sqs(
-	name string,
-	batchSize int,
-	batchingWindow int,
-) string {
-	return acctest.ConfigCompose(
-		testAccPipeConfig_base,
-		testAccPipeConfig_base_kafka(name),
-		testAccPipeConfig_base_sqsTarget,
-		fmt.Sprintf(`
-resource "aws_msk_cluster" "test" {
-  cluster_name           = %[1]q
-  kafka_version          = "2.7.1"
-  number_of_broker_nodes = 2
-  depends_on = [aws_subnet.test, aws_vpc.test, aws_security_group.test]
-
-  broker_node_group_info {
-    client_subnets  = aws_subnet.test[*].id
-    ebs_volume_size = 10
-    instance_type   = "kafka.t3.small"
-    security_groups = [aws_security_group.test.id]
-  }
-}
-
-resource "aws_pipes_pipe" "test" {
-  depends_on  = [aws_iam_role_policy.test, aws_iam_role_policy.target, aws_msk_cluster.test]
-  name_prefix = %[1]q
-  role_arn    = aws_iam_role.test.arn
-  source      = aws_msk_cluster.test.arn
-  target      = aws_sqs_queue.target.arn
-
-  source_parameters {
-    managed_streaming_kafka {
-      batch_size                         = %[2]d
-      maximum_batching_window_in_seconds = %[3]d
-      topic                              = "test"
-      consumer_group_id                  = "amazon-managed-test-group-id"
-      starting_position                  = "TRIM_HORIZON"
-    }
-  }
-}
-`, name, batchSize, batchingWindow),
-	)
-}
-
-func testAccPipeConfig_source_self_managed_streaming_kafka_target_sqs(
-	name string,
-	batchSize int,
-	batchingWindow int,
-	servers string,
-) string {
-	return acctest.ConfigCompose(
-		testAccPipeConfig_base,
-		testAccPipeConfig_base_kafka(name),
-		testAccPipeConfig_base_sqsTarget,
-		fmt.Sprintf(`
-resource "aws_pipes_pipe" "test" {
-  depends_on  = [aws_iam_role_policy.test, aws_iam_role_policy.target]
-  name_prefix = %[1]q
-  role_arn    = aws_iam_role.test.arn
-  source      = %[4]q
-  target      = aws_sqs_queue.target.arn
-
-  source_parameters {
-    self_managed_kafka {
-      batch_size                         = %[2]d
-      maximum_batching_window_in_seconds = %[3]d
-      topic                              = "test"
-      consumer_group_id                  = "self-managed-test-group-id"
-      starting_position                  = "TRIM_HORIZON"
-      servers                            = ["test:1234"]
-
-      vpc {
-        security_groups = [aws_security_group.test.id]
-        subnets         = aws_subnet.test[*].id
-      }
-    }
-  }
-}
-`, name, batchSize, batchingWindow, servers),
-	)
-}
-
-func testAccPipeConfig_source_sqs_target_batch_job(
-	name string,
-	attempts int,
-	size int,
-	parameterKey string,
-	parameterValue string,
-	command string,
-	environmentName string,
-	environmentValue string,
-	instanceType string,
-) string {
-	return acctest.ConfigCompose(
-		testAccPipeConfig_base,
-		testAccPipeConfig_base_sqsSource,
-		testAccPipeConfig_base_batch(name),
-		fmt.Sprintf(`
-resource "aws_pipes_pipe" "test" {
-  depends_on = [aws_iam_role_policy.source, aws_batch_job_queue.test, aws_batch_job_definition.test]
-  name       = %[1]q
-  role_arn   = aws_iam_role.test.arn
-  source     = aws_sqs_queue.source.arn
-  target     = aws_batch_job_queue.test.arn
-
-  target_parameters {
-    batch_target {
-      job_definition = aws_batch_job_definition.test.arn
-      job_name       = %[1]q
-      retry_strategy {
-        attempts = %[2]d
-      }
-      array_properties {
-        size = %[3]d
-      }
-      parameters {
-        key   = %[4]q
-        value = %[5]q
-      }
-      depends_on {
-        job_id = %[1]q
-        type   = "SEQUENTIAL"
-      }
-      container_overrides {
-        command = [%[6]q]
-        environment {
-          name  = %[7]q
-          value = %[8]q
-        }
-        instance_type = %[9]q
-        resource_requirements {
-          type  = "VCPU"
-          value = "4"
-        }
-      }
-    }
-  }
-}
-`, name,
-			attempts,
-			size,
-			parameterKey,
-			parameterValue,
-			command,
-			environmentName,
-			environmentValue,
-			instanceType,
-		),
-	)
-}
-
-func testAccPipeConfig_source_sqs_target_event_bridge_event_bus(
-	name string,
-	detailType string,
-	source string,
-	time string,
-) string {
-	return acctest.ConfigCompose(
-		testAccPipeConfig_base,
-		testAccPipeConfig_base_sqsSource,
-		fmt.Sprintf(`
-resource "aws_cloudwatch_event_bus" "test" {
-  name = %[1]q
-}
-
-resource "aws_iam_role_policy" "target" {
-  role = aws_iam_role.test.id
-  policy = jsonencode({
-    Version = "2012-10-17"
-    Statement = [
-      {
-        Effect = "Allow"
-        Action = [
-          "events:PutEvent",
-        ],
-        Resource = [
-          aws_cloudwatch_event_bus.test.arn,
-        ]
-      },
-    ]
-  })
-}
-
-resource "aws_pipes_pipe" "test" {
-  depends_on = [aws_iam_role_policy.source, aws_iam_role_policy.target, aws_cloudwatch_event_bus.test]
-  name       = %[1]q
-  role_arn   = aws_iam_role.test.arn
-  source     = aws_sqs_queue.source.arn
-  target     = aws_cloudwatch_event_bus.test.arn
-
-  target_parameters {
-    event_bridge_event_bus {
-      detail_type = %[2]q
-      resources   = [aws_sqs_queue.source.arn]
-      source      = %[3]q
-      time        = %[4]q
-    }
-  }
-}
-`, name,
-			detailType,
-			source,
-			time,
-		),
-	)
-}
-
-func testAccPipeConfig_source_sqs_target_http(
-	name string,
-	headerKey string,
-	headerValue string,
-	queryStringKey string,
-	queryStringValue string,
-) string {
-	return acctest.ConfigCompose(
-		testAccPipeConfig_base,
-		testAccPipeConfig_base_sqsSource,
-		testAccPipeConfig_base_http(name),
-		fmt.Sprintf(`
-resource "aws_pipes_pipe" "test" {
-  depends_on = [aws_iam_role_policy.source, aws_api_gateway_stage.test]
-  name       = %[1]q
-  role_arn   = aws_iam_role.test.arn
-  source     = aws_sqs_queue.source.arn
-  target     = "${aws_api_gateway_stage.test.execution_arn}/GET/*"
-
-  target_parameters {
-    http_parameters {
-      header {
-        key   = %[2]q
-        value = %[3]q
-      }
-
-      path_parameters = ["param"]
-
-      query_string {
-        key   = %[4]q
-        value = %[5]q
-      }
-    }
-  }
-}
-`, name,
-			headerKey,
-			headerValue,
-			queryStringKey,
-			queryStringValue,
-		),
-	)
-}
-
-func testAccPipeConfig_source_sqs_target_lambda_function(
-	name string,
-	invocationType string,
-) string {
-	return acctest.ConfigCompose(
-		testAccPipeConfig_base,
-		testAccPipeConfig_base_sqsSource,
-		testAccPipeConfig_base_lambda(name),
-		fmt.Sprintf(`
-resource "aws_pipes_pipe" "test" {
-  depends_on = [aws_iam_role_policy.source, aws_lambda_function.test]
-  name       = %[1]q
-  role_arn   = aws_iam_role.test.arn
-  source     = aws_sqs_queue.source.arn
-  target     = aws_lambda_function.test.arn
-
-  target_parameters {
-    lambda_function {
-      invocation_type = %[2]q
-    }
-  }
-}
-`, name,
-			invocationType,
-		),
-	)
-}
-
-func testAccPipeConfig_source_sqs_target_redshift(
-	name string,
-	withEvent bool,
-) string {
-	return acctest.ConfigCompose(
-		testAccPipeConfig_base,
-		testAccPipeConfig_base_sqsSource,
-		testAccPipeConfig_base_redshift(name),
-		fmt.Sprintf(`
-resource "aws_pipes_pipe" "test" {
-  depends_on = [aws_iam_role_policy.source, aws_redshift_cluster.test]
-  name       = %[1]q
-  role_arn   = aws_iam_role.test.arn
-  source     = aws_sqs_queue.source.arn
-  target     = aws_redshift_cluster.test.arn
-
-  target_parameters {
-    redshift_data {
-      database           = "redshiftdb"
-      sqls               = ["SELECT * FROM table"]
-      statement_name     = "NewStatement"
-      database_user      = "someUser"
-      secret_manager_arn = aws_secretsmanager_secret_version.test.arn
-      with_event         = %[2]t
-    }
-  }
-}
-`, name,
-			withEvent,
-		),
-	)
-}
-
-func testAccPipeConfig_source_sqs_target_step_function(
-	name string,
-	invocationType string,
-) string {
-	return acctest.ConfigCompose(
-		testAccPipeConfig_base,
-		testAccPipeConfig_base_sqsSource,
-		testAccPipeConfig_base_step_function(name),
-		fmt.Sprintf(`
-resource "aws_pipes_pipe" "test" {
-  depends_on = [aws_iam_role_policy.source, aws_sfn_state_machine.test]
-  name       = %[1]q
-  role_arn   = aws_iam_role.test.arn
-  source     = aws_sqs_queue.source.arn
-  target     = aws_sfn_state_machine.test.arn
-
-  target_parameters {
-    step_function {
-      invocation_type = %[2]q
-    }
-  }
-}
-`, name,
-			invocationType,
-		),
-	)
-}
-
-func testAccPipeConfig_source_sqs_target_ecs_task(
-	name string,
-	enableEcsManagedTags bool,
-	enableExecuteCommand bool,
-	launchType string,
-	propagateTags string,
-	referenceId string,
-	taskCount int,
-	tagKey string,
-	tagValue string,
-) string {
-	return acctest.ConfigCompose(
-		testAccPipeConfig_base,
-		testAccPipeConfig_base_sqsSource,
-		testAccPipeConfig_base_ecs(name),
-		fmt.Sprintf(`
-resource "aws_pipes_pipe" "test" {
-  depends_on = [aws_iam_role_policy.source, aws_ecs_cluster.test]
-  name       = %[1]q
-  role_arn   = aws_iam_role.test.arn
-  source     = aws_sqs_queue.source.arn
-  target     = aws_ecs_cluster.test.id
-
-  target_parameters {
-    ecs_task {
-      task_definition_arn = aws_ecs_task_definition.task.arn
-
-      enable_ecs_managed_tags = %[2]t
-      enable_execute_command  = %[3]t
-      launch_type             = %[4]q
-      propagate_tags          = %[5]q
-      reference_id            = %[6]q
-      task_count              = %[7]d
-
-      network_configuration {
-        aws_vpc_configuration {
-          subnets = aws_subnet.test[*].id
-        }
-      }
-
-      tags {
-        key   = %[8]q
-        value = %[9]q
-      }
-    }
-  }
-}
-`, name,
-			enableEcsManagedTags,
-			enableExecuteCommand,
-			launchType,
-			propagateTags,
-			referenceId,
-			taskCount,
-			tagKey,
-			tagValue,
-		),
+  target     = aws_sqs_queue.target2.arn
+
+  source_parameters {}
+  target_parameters {}
+}
+`, name),
 	)
 }
 
@@ -3541,6 +1226,8 @@
   source     = aws_sqs_queue.source.arn
   target     = aws_sqs_queue.target.arn
 
+  source_parameters {}
+
   target_parameters {
     input_template = %[2]q
   }
