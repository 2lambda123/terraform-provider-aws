--- conflicted
+++ resolved
@@ -17,11 +17,7 @@
 	workspaceResourceName := "aws_grafana_workspace.test"
 
 	resource.Test(t, resource.TestCase{
-<<<<<<< HEAD
-		PreCheck:                 func() { acctest.PreCheck(ctx, t); acctest.PreCheckPartitionHasService(managedgrafana.EndpointsID, t) },
-=======
-		PreCheck:                 func() { acctest.PreCheck(t); acctest.PreCheckPartitionHasService(t, managedgrafana.EndpointsID) },
->>>>>>> 78d002fe
+		PreCheck:                 func() { acctest.PreCheck(ctx, t); acctest.PreCheckPartitionHasService(t, managedgrafana.EndpointsID) },
 		ErrorCheck:               acctest.ErrorCheck(t, managedgrafana.EndpointsID),
 		CheckDestroy:             acctest.CheckDestroyNoop,
 		ProtoV5ProviderFactories: acctest.ProtoV5ProviderFactories,
